--- conflicted
+++ resolved
@@ -100,11 +100,7 @@
 			return nil, err
 		}
 
-<<<<<<< HEAD
-		store := etcd.NewSource(ctx, etcdConn, "registry", true, WithJSONItem())
-=======
 		store := etcd.NewSource(context.Background(), etcdConn, "registry", true, true, opts...)
->>>>>>> 18eec991
 		reg = NewConfigRegistry(store, byName)
 	case "file":
 		store, err := file.New(u.Path, true, opts...)
