package sql

import (
	"context"
	"database/sql"
<<<<<<< HEAD
	"fmt"
=======
	"errors"
>>>>>>> fdbce795
	"strings"

	"gorm.io/gorm"

	"github.com/pydio/cells/v4/common/runtime"
	"github.com/pydio/cells/v4/common/runtime/controller"
	"github.com/pydio/cells/v4/common/runtime/manager"
	"github.com/pydio/cells/v4/common/storage"
	"github.com/pydio/cells/v4/common/storage/sql/dbresolver"
	"github.com/pydio/cells/v4/common/utils/openurl"
	"github.com/pydio/cells/v4/common/utils/propagator"
)

var (
	Drivers = []string{MySQLDriver, PostgreDriver, SqliteDriver}
)

func init() {
	runtime.Register("system", func(ctx context.Context) {
		var mgr manager.Manager
		if !propagator.Get(ctx, manager.ContextKey, &mgr) {
			return
		}

		for _, gormType := range Drivers {
			mgr.RegisterStorage(gormType, controller.WithCustomOpener(OpenPool))
		}
	})
}

type pool struct {
	*gorm.DB
	*openurl.Pool[*sql.DB]
}

func OpenPool(ctx context.Context, uu string) (storage.Storage, error) {
	p, err := openurl.OpenPool(context.Background(), []string{uu}, func(ctx context.Context, dsn string) (*sql.DB, error) {
		parts := strings.SplitN(dsn, "://", 2)
		if len(parts) < 2 {
			return nil, errors.New("wrong format dsn")
		}
		return sql.Open(parts[0], parts[1])
	})

	if err != nil {
		return nil, err
	}

	dr := dbresolver.New(p)

	db, err := gorm.Open(dr.Dialector(), &gorm.Config{})
	if err != nil {
		return nil, err
	}

	db.Use(dr)

	return &pool{
		DB:   db,
		Pool: p,
	}, nil
}

func (p *pool) Get(ctx context.Context, data ...map[string]string) (any, error) {
	return p.DB.Session(&gorm.Session{Context: ctx}), nil
}

<<<<<<< HEAD
func (gs *gormStorage) Get(ctx context.Context, out interface{}) (bool, error) {
	if v, ok := out.(**gorm.DB); ok {
		dsn, err := gs.template.Resolve(ctx) // cannot use ResolveURL here as it may be a mysql DSN (invalid URL)
		if err != nil {
			return true, err
		}

		var hookNames []string
		hookNames, dsn = DetectHooksAndRemoveFromDSN(dsn)

		var ten tenant.Tenant
		if !propagator.Get(ctx, tenant.ContextKey, &ten) {
			return false, fmt.Errorf("cannot find tenant id")
		}
		// Todo : why the two levels of register (.conns[dsn] and then Register below) ?
		// Could the Dbresolver directly handle the dsn, including ServiceName & TenantID ?
		if conn, ok := gs.conns[dsn]; !ok {
			parts := strings.Split(dsn, "://")
			if len(parts) < 2 {
				return false, nil
			}
			driverName := parts[0]
			databaseName := strings.Join(parts[1:], "")
			if driverName == PostgreDriver {
				// DSN must still contain the scheme, otherwise expected connection info
				// must be in format "key=value key=value" etc
				databaseName = dsn
			}
			if conn, err := sql.Open(driverName, databaseName); err != nil {
				return true, err
			} else {
				gs.Register(conn, ten.ID(), runtime.GetServiceName(ctx), hookNames...)
				gs.conns[dsn] = conn
			}
		} else {
			gs.Register(conn, ten.ID(), runtime.GetServiceName(ctx), hookNames...)
		}

		*v = gs.db
		return true, nil
=======
func (p *pool) Close(ctx context.Context, iterate ...func(key string, res storage.Storage) error) error {
	db, err := p.DB.Session(&gorm.Session{Context: ctx}).DB()
	if err != nil {
		return err
>>>>>>> fdbce795
	}

	return db.Close()
}

type Dialector struct {
	gorm.Dialector
	Helper
}

func (d *Dialector) Translate(err error) error {
	t, ok := d.Dialector.(gorm.ErrorTranslator)
	if !ok {
		return err
	}

	return t.Translate(err)
}<|MERGE_RESOLUTION|>--- conflicted
+++ resolved
@@ -3,11 +3,7 @@
 import (
 	"context"
 	"database/sql"
-<<<<<<< HEAD
-	"fmt"
-=======
 	"errors"
->>>>>>> fdbce795
 	"strings"
 
 	"gorm.io/gorm"
@@ -75,53 +71,10 @@
 	return p.DB.Session(&gorm.Session{Context: ctx}), nil
 }
 
-<<<<<<< HEAD
-func (gs *gormStorage) Get(ctx context.Context, out interface{}) (bool, error) {
-	if v, ok := out.(**gorm.DB); ok {
-		dsn, err := gs.template.Resolve(ctx) // cannot use ResolveURL here as it may be a mysql DSN (invalid URL)
-		if err != nil {
-			return true, err
-		}
-
-		var hookNames []string
-		hookNames, dsn = DetectHooksAndRemoveFromDSN(dsn)
-
-		var ten tenant.Tenant
-		if !propagator.Get(ctx, tenant.ContextKey, &ten) {
-			return false, fmt.Errorf("cannot find tenant id")
-		}
-		// Todo : why the two levels of register (.conns[dsn] and then Register below) ?
-		// Could the Dbresolver directly handle the dsn, including ServiceName & TenantID ?
-		if conn, ok := gs.conns[dsn]; !ok {
-			parts := strings.Split(dsn, "://")
-			if len(parts) < 2 {
-				return false, nil
-			}
-			driverName := parts[0]
-			databaseName := strings.Join(parts[1:], "")
-			if driverName == PostgreDriver {
-				// DSN must still contain the scheme, otherwise expected connection info
-				// must be in format "key=value key=value" etc
-				databaseName = dsn
-			}
-			if conn, err := sql.Open(driverName, databaseName); err != nil {
-				return true, err
-			} else {
-				gs.Register(conn, ten.ID(), runtime.GetServiceName(ctx), hookNames...)
-				gs.conns[dsn] = conn
-			}
-		} else {
-			gs.Register(conn, ten.ID(), runtime.GetServiceName(ctx), hookNames...)
-		}
-
-		*v = gs.db
-		return true, nil
-=======
 func (p *pool) Close(ctx context.Context, iterate ...func(key string, res storage.Storage) error) error {
 	db, err := p.DB.Session(&gorm.Session{Context: ctx}).DB()
 	if err != nil {
 		return err
->>>>>>> fdbce795
 	}
 
 	return db.Close()
