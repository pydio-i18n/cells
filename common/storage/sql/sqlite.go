--- conflicted
+++ resolved
@@ -21,11 +21,8 @@
 package sql
 
 import (
-<<<<<<< HEAD
 	"database/sql"
 	"regexp"
-=======
->>>>>>> a0709f8b
 	"strings"
 
 	sqlite3 "github.com/mattn/go-sqlite3"
@@ -36,15 +33,8 @@
 	SharedMemDSN = "file::memory:?mode=memory&cache=shared"
 )
 
-func IsSQLiteConn(conn any) bool {
-	_, ok := conn.(*sqlite3.SQLiteDriver)
-
-	return ok
-}
-
 func init() {
 
-<<<<<<< HEAD
 	regex := func(s, re string) (bool, error) {
 		ok, err := regexp.MatchString(re, s)
 		return ok, err
@@ -63,8 +53,6 @@
 			},
 		})
 
-=======
->>>>>>> a0709f8b
 }
 
 type sqliteHelper struct{}
