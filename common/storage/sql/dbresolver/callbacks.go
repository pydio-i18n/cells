package dbresolver

import (
	"strings"

	"gorm.io/gorm"
<<<<<<< HEAD

	"github.com/pydio/cells/v4/common/runtime"
	"github.com/pydio/cells/v4/common/runtime/tenant"
	"github.com/pydio/cells/v4/common/utils/propagator"
=======
>>>>>>> a0709f8b
)

func (dr *DBResolver) registerCallbacks(db *gorm.DB) {
	dr.Callback().Create().Before("*").Register("cells:db_resolver", dr.switchSource)
	dr.Callback().Query().Before("*").Register("cells:db_resolver", dr.switchReplica)
	dr.Callback().Update().Before("*").Register("cells:db_resolver", dr.switchSource)
	dr.Callback().Delete().Before("*").Register("cells:db_resolver", dr.switchSource)
	dr.Callback().Row().Before("*").Register("cells:db_resolver", dr.switchReplica)
	dr.Callback().Raw().Before("*").Register("cells:db_resolver", dr.switchGuess)
}

<<<<<<< HEAD
func (dr *DBResolver) checkContext(db *gorm.DB) {
	var t tenant.Tenant
	if propagator.Get(db.Statement.Context, tenant.ContextKey, &t) {
		db.Clauses(UseTenant(t.ID()))
	}

	if service := runtime.GetServiceName(db.Statement.Context); service != "" {
		db.Clauses(UseService(service))
	}
}

=======
>>>>>>> a0709f8b
func (dr *DBResolver) switchSource(db *gorm.DB) {
	if !isTransaction(db.Statement.ConnPool) {
		db.Statement.ConnPool = dr.resolve(db.Statement, Write)
	}
}

func (dr *DBResolver) switchReplica(db *gorm.DB) {
	if !isTransaction(db.Statement.ConnPool) {
		if rawSQL := db.Statement.SQL.String(); len(rawSQL) > 0 {
			dr.switchGuess(db)
		} else {
			_, locking := db.Statement.Clauses["FOR"]
			if _, ok := db.Statement.Settings.Load(writeName); ok || locking {
				db.Statement.ConnPool = dr.resolve(db.Statement, Write)
			} else {
				db.Statement.ConnPool = dr.resolve(db.Statement, Read)
			}
		}
	}
}

func (dr *DBResolver) switchGuess(db *gorm.DB) {
	if !isTransaction(db.Statement.ConnPool) {
		if _, ok := db.Statement.Settings.Load(writeName); ok {
			db.Statement.ConnPool = dr.resolve(db.Statement, Write)
		} else if _, ok := db.Statement.Settings.Load(readName); ok {
			db.Statement.ConnPool = dr.resolve(db.Statement, Read)
		} else if rawSQL := strings.TrimSpace(db.Statement.SQL.String()); len(rawSQL) > 10 && strings.EqualFold(rawSQL[:6], "select") && !strings.EqualFold(rawSQL[len(rawSQL)-10:], "for update") {
			db.Statement.ConnPool = dr.resolve(db.Statement, Read)
		} else {
			db.Statement.ConnPool = dr.resolve(db.Statement, Write)
		}
	}
}

func isTransaction(connPool gorm.ConnPool) bool {
	_, ok := connPool.(gorm.TxCommitter)
	return ok
}<|MERGE_RESOLUTION|>--- conflicted
+++ resolved
@@ -4,13 +4,6 @@
 	"strings"
 
 	"gorm.io/gorm"
-<<<<<<< HEAD
-
-	"github.com/pydio/cells/v4/common/runtime"
-	"github.com/pydio/cells/v4/common/runtime/tenant"
-	"github.com/pydio/cells/v4/common/utils/propagator"
-=======
->>>>>>> a0709f8b
 )
 
 func (dr *DBResolver) registerCallbacks(db *gorm.DB) {
@@ -22,20 +15,6 @@
 	dr.Callback().Raw().Before("*").Register("cells:db_resolver", dr.switchGuess)
 }
 
-<<<<<<< HEAD
-func (dr *DBResolver) checkContext(db *gorm.DB) {
-	var t tenant.Tenant
-	if propagator.Get(db.Statement.Context, tenant.ContextKey, &t) {
-		db.Clauses(UseTenant(t.ID()))
-	}
-
-	if service := runtime.GetServiceName(db.Statement.Context); service != "" {
-		db.Clauses(UseService(service))
-	}
-}
-
-=======
->>>>>>> a0709f8b
 func (dr *DBResolver) switchSource(db *gorm.DB) {
 	if !isTransaction(db.Statement.ConnPool) {
 		db.Statement.ConnPool = dr.resolve(db.Statement, Write)
