package dbresolver

import (
	"fmt"
	"sync"

	"github.com/glebarez/sqlite"
	"gorm.io/driver/mysql"
	"gorm.io/driver/postgres"
	"gorm.io/gorm"
	"gorm.io/gorm/callbacks"
	"gorm.io/gorm/clause"
	"gorm.io/gorm/schema"

	"github.com/pydio/cells/v5/common/utils/openurl"
)

const (
	Write Operation = "write"
	Read  Operation = "read"
)

type ClauseBuilder interface {
	ClauseBuilders() map[string]clause.ClauseBuilder
}

type DBResolver struct {
	*openurl.Pool[gorm.Dialector]

	*gorm.DB
	global           *resolver
	prepareStmtStore map[gorm.ConnPool]*gorm.PreparedStmtDB
	compileCallbacks []func(gorm.ConnPool) error

	once *sync.Once
}

type DBResolverDialector struct {
	dr *DBResolver
}

func (d *DBResolverDialector) Name() string {
	return ""
}

func (d *DBResolverDialector) Initialize(db *gorm.DB) error {
	callbacks.RegisterDefaultCallbacks(db, &callbacks.Config{
		CreateClauses:        []string{"INSERT", "VALUES", "ON CONFLICT", "RETURNING"},
		UpdateClauses:        []string{"UPDATE", "SET", "WHERE", "RETURNING"},
		DeleteClauses:        []string{"DELETE", "FROM", "WHERE", "RETURNING"},
		LastInsertIDReversed: true,
	})

	return nil
}

func (d *DBResolverDialector) Migrator(db *gorm.DB) gorm.Migrator {
	dialector, err := d.dr.Pool.Get(db.Statement.Context)
	if err != nil {
		panic(err)
	}

	db.Statement.Dialector = dialector

	switch d := dialector.(type) {
	case *mysql.Dialector:
		db.Statement.ConnPool = d.Conn
		db.ConnPool = d.Conn
	case *postgres.Dialector:
		db.Statement.ConnPool = d.Conn
		db.ConnPool = d.Conn
	case *sqlite.Dialector:
		db.Statement.ConnPool = d.Conn
		db.ConnPool = d.Conn
	}

	return dialector.Migrator(db)
}

func (d *DBResolverDialector) DataTypeOf(field *schema.Field) string {
	return ""
}

func (d *DBResolverDialector) DefaultValueOf(field *schema.Field) clause.Expression {
	return nil
}

func (d *DBResolverDialector) BindVarTo(writer clause.Writer, stmt *gorm.Statement, v interface{}) {
	dialector, err := d.dr.Pool.Get(stmt.Context)
	if err != nil {
		panic(err)
	}

	dialector.BindVarTo(writer, stmt, v)

	return
}

func (d *DBResolverDialector) QuoteTo(writer clause.Writer, s string) {
	return
}

func (d *DBResolverDialector) Explain(sql string, vars ...interface{}) string {
	return fmt.Sprintf("%s - %v", sql, vars)
}

func New(pool *openurl.Pool[gorm.Dialector]) *DBResolver {
	return &DBResolver{
		Pool: pool,
	}
}

func (dr *DBResolver) Dialector() gorm.Dialector {
	return &DBResolverDialector{dr}
}

func (dr *DBResolver) Name() string {
	return "cells:db_resolver"
}

func (dr *DBResolver) Initialize(db *gorm.DB) error {
	dr.DB = db

	if dr.once == nil {
		dr.once = &sync.Once{}
	}

	var err error

	dr.once.Do(func() {
		dr.registerCallbacks(db)
	})

	return err
}

func (dr *DBResolver) resolve(stmt *gorm.Statement, op Operation) gorm.ConnPool {
	dialector, err := dr.Pool.Get(stmt.Context)
	if err != nil {
		panic(err)
	}

	stmt.Dialector = dialector

	if cb, ok := dialector.(ClauseBuilder); ok {
		for k, v := range cb.ClauseBuilders() {
			stmt.ClauseBuilders[k] = v
		}
	}

	switch d := dialector.(type) {
	case *mysql.Dialector:
		return d.Conn
	case *postgres.Dialector:
		return d.Conn
	case *sqlite.Dialector:
		return d.Conn
	}

	return nil
}

func (dr *DBResolver) convertToConnPool(dialectors []gorm.Dialector) (connPools []gorm.ConnPool, err error) {
	config := *dr.DB.Config
	for _, dialector := range dialectors {
		if db, err := gorm.Open(dialector, &config); err == nil {
			connPool := db.Config.ConnPool
			if preparedStmtDB, ok := connPool.(*gorm.PreparedStmtDB); ok {
				connPool = preparedStmtDB.ConnPool
			}

			dr.prepareStmtStore[connPool] = &gorm.PreparedStmtDB{
				ConnPool: db.Config.ConnPool,
				Stmts:    map[string]*gorm.Stmt{},
				Mux:      &sync.RWMutex{},
<<<<<<< HEAD
				// PreparedSQL: make([]string, 0, 100),
=======
>>>>>>> 8311a04f
			}

			connPools = append(connPools, connPool)
		} else {
			return nil, err
		}
	}

	return connPools, err
}<|MERGE_RESOLUTION|>--- conflicted
+++ resolved
@@ -173,10 +173,6 @@
 				ConnPool: db.Config.ConnPool,
 				Stmts:    map[string]*gorm.Stmt{},
 				Mux:      &sync.RWMutex{},
-<<<<<<< HEAD
-				// PreparedSQL: make([]string, 0, 100),
-=======
->>>>>>> 8311a04f
 			}
 
 			connPools = append(connPools, connPool)
