/*
 * Copyright (c) 2024. Abstrium SAS <team (at) pydio.com>
 * This file is part of Pydio Cells.
 *
 * Pydio Cells is free software: you can redistribute it and/or modify
 * it under the terms of the GNU Affero General Public License as published by
 * the Free Software Foundation, either version 3 of the License, or
 * (at your option) any later version.
 *
 * Pydio Cells is distributed in the hope that it will be useful,
 * but WITHOUT ANY WARRANTY; without even the implied warranty of
 * MERCHANTABILITY or FITNESS FOR A PARTICULAR PURPOSE.  See the
 * GNU Affero General Public License for more details.
 *
 * You should have received a copy of the GNU Affero General Public License
 * along with Pydio Cells.  If not, see <http://www.gnu.org/licenses/>.
 *
 * The latest code can be found at <https://pydio.com>.
 */

package mongodb

import (
	"context"
	"fmt"
	"net/url"
	"strings"

	"go.mongodb.org/mongo-driver/mongo"
	"go.mongodb.org/mongo-driver/mongo/options"

	"github.com/pydio/cells/v4/common/runtime"
	"github.com/pydio/cells/v4/common/runtime/controller"
	"github.com/pydio/cells/v4/common/runtime/manager"
	"github.com/pydio/cells/v4/common/storage"
	"github.com/pydio/cells/v4/common/utils/openurl"
	"github.com/pydio/cells/v4/common/utils/propagator"
)

var (
	mongoTypes = []string{"mongodb"}
)

func init() {
	runtime.Register("system", func(ctx context.Context) {
		var mgr manager.Manager
<<<<<<< HEAD
		if !propagator.Get(ctx, manager.ContextKey, &mgr) {
=======
		if !runtimecontext.Get(ctx, manager.ContextKey, &mgr) {
>>>>>>> a0709f8b
			return
		}

		for _, mongoType := range mongoTypes {
			mgr.RegisterStorage(mongoType, controller.WithCustomOpener(OpenPool))
		}
	})

}

type pool struct {
	*openurl.Pool[*Indexer]
}

func OpenPool(ctx context.Context, uu string) (storage.Storage, error) {
	p, err := openurl.OpenPool(context.Background(), []string{uu}, func(ctx context.Context, dsn string) (*Indexer, error) {

		u, err := url.Parse(dsn)
		if err != nil {
			return nil, err
		}

		hookNames, _ := storage.DetectHooksAndRemoveFromURL(u)

		path := u.String()
		dbName := strings.Trim(u.Path, "/")

		var db *mongo.Database
		clOption := options.Client().ApplyURI(path)
		for _, h := range hookNames {
			if hook, o := hooksRegister[h]; o {
				clOption = hook(clOption)
			}
		}
		mgClient, err := mongo.Connect(context.TODO(), clOption)
		if err != nil {
			return nil, err
		}

		db = mgClient.Database(dbName)

		prefix := u.Query().Get("prefix")
		prefixed := &Database{
			prefix:   prefix,
			Database: db,
		}

		if !u.Query().Has("collection") {
			return nil, fmt.Errorf("no collection found in URL for indexer")
		}
		idx := newIndexer(prefixed, u.Query().Get("collection"))

		return idx, nil
	})

	if err != nil {
		return nil, err
	}

	return &pool{
		Pool: p,
	}, nil
}

func (p *pool) Get(ctx context.Context, data ...map[string]string) (any, error) {
	return p.Pool.Get(ctx)
}

func (p *pool) Close(ctx context.Context, iterate ...func(key string, res storage.Storage) error) error {
	return p.Pool.Close(ctx)
}

// Database type wraps the *mongo.Database to prepend prefix to collection names
type Database struct {
	*mongo.Database
	prefix string
}

// Collection overrides collection name by appending prefix
func (d *Database) Collection(name string, opts ...*options.CollectionOptions) *mongo.Collection {
	if d.prefix != "" {
		name = d.prefix + name
	}
	return d.Database.Collection(name, opts...)
}

// CreateCollection overrides name by appending prefix
func (d *Database) CreateCollection(ctx context.Context, name string, opts ...*options.CreateCollectionOptions) error {
	if d.prefix != "" {
		name = d.prefix + name
	}
	return d.Database.CreateCollection(ctx, name, opts...)
}<|MERGE_RESOLUTION|>--- conflicted
+++ resolved
@@ -44,11 +44,7 @@
 func init() {
 	runtime.Register("system", func(ctx context.Context) {
 		var mgr manager.Manager
-<<<<<<< HEAD
 		if !propagator.Get(ctx, manager.ContextKey, &mgr) {
-=======
-		if !runtimecontext.Get(ctx, manager.ContextKey, &mgr) {
->>>>>>> a0709f8b
 			return
 		}
 
