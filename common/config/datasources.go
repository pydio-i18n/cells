--- conflicted
+++ resolved
@@ -141,8 +141,6 @@
 	// Append a timestamped value to make sure it modifies the sources and triggers a config.Watch() event
 	sourcesJSONKey = append(sourcesJSONKey, fmt.Sprintf("%s%v", sourcesTimestampPrefix, time.Now().Unix()))
 	Set(ctx, sourcesJSONKey, standard.FormatPath("services", common.ServiceGrpcNamespace_+common.ServiceDataObjects, "sources"))
-<<<<<<< HEAD
-=======
 }
 
 // IndexServiceTableNames returns table names for indexes
@@ -156,7 +154,6 @@
 		"nodes":   "data_" + dsName + "_nodes",
 		"tree":    "data_" + dsName + "_tree",
 	}
->>>>>>> 52d44bfe
 }
 
 // UnusedMinioServers searches for existing minio configs that are not used anywhere in datasources
