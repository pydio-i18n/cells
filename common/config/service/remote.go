/*
 * Copyright (c) 2019-2021. Abstrium SAS <team (at) pydio.com>
 * This file is part of Pydio Cells.
 *
 * Pydio Cells is free software: you can redistribute it and/or modify
 * it under the terms of the GNU Affero General Public License as published by
 * the Free Software Foundation, either version 3 of the License, or
 * (at your option) any later version.
 *
 * Pydio Cells is distributed in the hope that it will be useful,
 * but WITHOUT ANY WARRANTY; without even the implied warranty of
 * MERCHANTABILITY or FITNESS FOR A PARTICULAR PURPOSE.  See the
 * GNU Affero General Public License for more details.
 *
 * You should have received a copy of the GNU Affero General Public License
 * along with Pydio Cells.  If not, see <http://www.gnu.org/licenses/>.
 *
 * The latest code can be found at <https://pydio.com>.
 */

package service

import (
	"bytes"
	"context"
	"encoding/json"
	"errors"
	"fmt"
	"net/url"
	"strings"
	"sync"
	"time"

	"go.uber.org/zap"
	"google.golang.org/grpc"
	"google.golang.org/grpc/codes"
	"google.golang.org/grpc/status"

	"github.com/pydio/cells/v4/common"
	cgrpc "github.com/pydio/cells/v4/common/client/grpc"
	"github.com/pydio/cells/v4/common/config"
	pb "github.com/pydio/cells/v4/common/proto/config"
	"github.com/pydio/cells/v4/common/telemetry/log"
	"github.com/pydio/cells/v4/common/utils/configx"
)

var (
	schemes = []string{"grpc", "xds"}
)

type URLOpener struct{}

func init() {
	o := &URLOpener{}
	for _, scheme := range schemes {
		config.DefaultURLMux().Register(scheme, o)
	}
}

func (o *URLOpener) Open(ctx context.Context, urlstr string) (config.Store, error) {
	u, err := url.Parse(urlstr)
	if err != nil {
		return nil, err
	}

<<<<<<< HEAD
	conn := cgrpc.ResolveConn(ctx, common.ServiceConfigGRPC)
	if conn == nil {
		return nil, errors.New("empty connection")
	}

	// TODO - resolveconn should do multi tenancy
	store := New(context.Background(), conn, u.Query().Get("namespace"), "/")
=======
	store := New(ctx, cgrpc.ResolveConn(ctx, common.ServiceConfigGRPC), u.Query().Get("namespace"), "/")
>>>>>>> 38338e47

	return store, nil
}

type remote struct {
	ctx            context.Context
	cli            pb.ConfigClient
	values         configx.Values
	id             string
	path           []string
	internalLocker *sync.RWMutex
	externalLocker *sync.RWMutex
	watchers       []*receiver
}

func New(ctx context.Context, conn grpc.ClientConnInterface, id string, path string) config.Store {
	cli := pb.NewConfigClient(conn)
	r := &remote{
		ctx:            ctx,
		cli:            pb.NewConfigClient(conn),
		id:             id,
		path:           strings.Split(path, "/"),
		internalLocker: &sync.RWMutex{},
		externalLocker: &sync.RWMutex{},
		values: configx.New(configx.WithStorer(&values{
			ctx: ctx,
			cli: cli,
			id:  id,
		})),
	}

	go func() {
		for {
			stream, err := r.cli.Watch(r.ctx, &pb.WatchRequest{
				Namespace: id,
				Path:      path,
			})

			if err != nil {
				fmt.Println(err)
				time.Sleep(1 * time.Second)
				continue
			}

			for {
				rsp, err := stream.Recv()
				if err != nil {
					if status.Convert(err).Code() == codes.Unimplemented {
						log.Debug("config watch is not implemented", zap.String("id", id))
						return
					}
					time.Sleep(1 * time.Second)
					break
				}

				c := configx.New(configx.WithJSON())
				_ = c.Set(rsp.GetValue().GetData())

				r.internalLocker.RLock()
				for _, w := range r.watchers {
					v := c.Val(w.path...).Bytes()

					select {
					case w.updates <- v:
					default:
					}
				}
				r.internalLocker.RUnlock()
			}

			_ = stream.CloseSend()
		}
	}()

	return r
}

func (r *remote) Context(ctx context.Context) configx.Values {
	return r.values.Context(ctx)
}

func (r *remote) Val(path ...string) configx.Values {
	return r.values.Val(path...)
}

func (r *remote) Default(data any) configx.Values {
	return r.values.Default(data)
}

func (r *remote) Options() *configx.Options {
	return r.values.Options()
}

func (r *remote) Key() []string {
	return r.values.Key()
}

func (r *remote) Get(wo ...configx.WalkOption) any {
	return r.values.Get(wo...)
}

func (r *remote) Set(value interface{}) error {
	return r.values.Set(value)
}

func (r *remote) Del() error {
	return nil
}

func (r *remote) As(out any) bool { return false }

func (r *remote) Close(_ context.Context) error {
	return nil
}

func (r *remote) Done() <-chan struct{} {
	// TODO - Maybe do something here ?
	return nil
}

func (r *remote) Save(ctxUser string, ctxMessage string) error {
	if _, err := r.cli.Save(r.ctx, &pb.SaveRequest{
		User:    ctxUser,
		Message: ctxMessage,
	}); err != nil {
		return err
	}

	return nil
}

func (r *remote) Lock() {
	r.externalLocker.Lock()
}

func (r *remote) Unlock() {
	r.externalLocker.Unlock()
}

func (r *remote) NewLocker(prefix string) sync.Locker {
	stream, _ := r.cli.NewLocker(r.ctx)

	return &remoteLock{
		prefix: prefix,
		stream: stream,
	}
}

type remoteLock struct {
	prefix string
	stream pb.Config_NewLockerClient
}

func (s *remoteLock) Lock() {
	if s.stream != nil {
		if err := s.stream.Send(&pb.NewLockerRequest{
			Prefix: s.prefix,
			Type:   pb.LockType_Lock,
		}); err != nil {
			log.Warn("could not lock", zap.String("prefix", s.prefix))
		}
	}
}

func (s *remoteLock) Unlock() {
	if s.stream != nil {
		if err := s.stream.Send(&pb.NewLockerRequest{
			Prefix: s.prefix,
			Type:   pb.LockType_Unlock,
		}); err != nil {
			log.Warn("could not unlock", zap.String("prefix", s.prefix))
		}
	}
}

func (r *remote) Watch(opts ...configx.WatchOption) (configx.Receiver, error) {
	o := &configx.WatchOptions{}
	for _, opt := range opts {
		opt(o)
	}

	rcvr := &receiver{
		exit:    make(chan bool),
		path:    o.Path,
		value:   r.Val(o.Path...).Bytes(),
		updates: make(chan []byte),
	}

	r.internalLocker.Lock()
	r.watchers = append(r.watchers, rcvr)
	r.internalLocker.Unlock()

	return rcvr, nil
}

type receiver struct {
	exit    chan bool
	path    []string
	value   []byte
	updates chan []byte
}

func (r *receiver) Next() (interface{}, error) {
	for {
		select {
		case <-r.exit:
			return nil, errors.New("watcher stopped")
		case v := <-r.updates:
			if len(r.value) == 0 && len(v) == 0 {
				continue
			}

			if bytes.Equal(r.value, v) {
				continue
			}

			r.value = v

			ret := configx.New(configx.WithJSON())
			if err := ret.Set(v); err != nil {
				return nil, err
			}
			return ret, nil
		}
	}
}

func (r *receiver) Stop() {
	select {
	case <-r.exit:
	default:
		close(r.exit)
	}
}

type values struct {
	ctx context.Context
	cli pb.ConfigClient
	id  string
	k   []string
	d   any
}

func (v *values) Walk(f func(i int, v any) any) error {
	return nil
}

func (v *values) Context(ctx context.Context) configx.Values {
	return configx.New(configx.WithStorer(&values{ctx: ctx, cli: v.cli, id: v.id, k: v.k, d: v.d}))
}

func (v *values) Default(data any) configx.Values {
	return configx.New(configx.WithStorer(&values{ctx: v.ctx, cli: v.cli, id: v.id, k: v.k, d: data}))
}

func (v *values) Options() *configx.Options {
	c := configx.New(configx.WithJSON())
	return c.Options()
}

func (v *values) Key() []string {
	return v.k
}

func (v *values) Val(path ...string) configx.Values {
	return configx.New(configx.WithStorer(&values{ctx: v.ctx, cli: v.cli, id: v.id, k: configx.StringToKeys(append(v.k, path...)...), d: v.d}))
}

func (v *values) Get(wo ...configx.WalkOption) any {
	c := configx.New(configx.WithJSON())

	rsp, err := v.cli.Get(v.ctx, &pb.GetRequest{
		Namespace: v.id,
		Path:      strings.Join(v.k, "/"),
	})

	if err != nil {
		if !errors.Is(err, context.Canceled) {
			log.Logger(v.ctx).Warn("Config error (fork cannot contact remote gRPC service", zap.Error(err))
		}
		return nil
	}

	if err = c.Set(rsp.GetValue().GetData()); err != nil {
		log.Logger(v.ctx).Error("Remote config error (could not set value from data ", zap.Error(err))
		return nil
	}

	vv := c.Get()
	if vv == nil {
		return v.d
	}

	return vv
}

func (v *values) Set(value interface{}) error {
	b, err := json.Marshal(value)
	if err != nil {
		return err
	}

	if _, err = v.cli.Set(v.ctx, &pb.SetRequest{
		Namespace: v.id,
		Path:      strings.Join(v.k, "/"),
		Value:     &pb.Value{Data: b},
	}); err != nil {
		return err
	}

	return nil
}

func (v *values) Del() error {
	if _, err := v.cli.Delete(v.ctx, &pb.DeleteRequest{
		Namespace: v.id,
		Path:      strings.Join(v.k, "/"),
	}); err != nil {
		return err
	}

	return nil
}<|MERGE_RESOLUTION|>--- conflicted
+++ resolved
@@ -63,17 +63,12 @@
 		return nil, err
 	}
 
-<<<<<<< HEAD
 	conn := cgrpc.ResolveConn(ctx, common.ServiceConfigGRPC)
 	if conn == nil {
 		return nil, errors.New("empty connection")
 	}
 
-	// TODO - resolveconn should do multi tenancy
-	store := New(context.Background(), conn, u.Query().Get("namespace"), "/")
-=======
-	store := New(ctx, cgrpc.ResolveConn(ctx, common.ServiceConfigGRPC), u.Query().Get("namespace"), "/")
->>>>>>> 38338e47
+	store := New(ctx, conn, u.Query().Get("namespace"), "/")
 
 	return store, nil
 }
@@ -130,7 +125,7 @@
 				}
 
 				c := configx.New(configx.WithJSON())
-				_ = c.Set(rsp.GetValue().GetData())
+				c.Set(rsp.GetValue().GetData())
 
 				r.internalLocker.RLock()
 				for _, w := range r.watchers {
@@ -144,7 +139,7 @@
 				r.internalLocker.RUnlock()
 			}
 
-			_ = stream.CloseSend()
+			stream.CloseSend()
 		}
 	}()
 
@@ -351,14 +346,12 @@
 	})
 
 	if err != nil {
-		if !errors.Is(err, context.Canceled) {
-			log.Logger(v.ctx).Warn("Config error (fork cannot contact remote gRPC service", zap.Error(err))
-		}
+		fmt.Println("Config error (fork cannot contact remote gRPC service: ", err.Error(), ")")
 		return nil
 	}
 
-	if err = c.Set(rsp.GetValue().GetData()); err != nil {
-		log.Logger(v.ctx).Error("Remote config error (could not set value from data ", zap.Error(err))
+	if err := c.Set(rsp.GetValue().GetData()); err != nil {
+		fmt.Println("Config error (could not set value from data ", err.Error(), ")")
 		return nil
 	}
 
@@ -376,7 +369,7 @@
 		return err
 	}
 
-	if _, err = v.cli.Set(v.ctx, &pb.SetRequest{
+	if _, err := v.cli.Set(v.ctx, &pb.SetRequest{
 		Namespace: v.id,
 		Path:      strings.Join(v.k, "/"),
 		Value:     &pb.Value{Data: b},
