--- conflicted
+++ resolved
@@ -10,7 +10,6 @@
 	"golang.org/x/oauth2"
 )
 
-<<<<<<< HEAD
 /*
 var (
 	hydraAdminURL string
@@ -23,8 +22,6 @@
 }
 */
 
-=======
->>>>>>> 2d3e1d1e
 type ConsentResponse struct {
 	Challenge                    string   `json:"challenge"`
 	Skip                         bool     `json:"skip"`
