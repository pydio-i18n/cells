--- conflicted
+++ resolved
@@ -8,12 +8,7 @@
 	"sync"
 	"time"
 
-<<<<<<< HEAD
 	"github.com/mitchellh/mapstructure"
-
-=======
-	"github.com/fatih/structs"
->>>>>>> 56c11b5c
 	"github.com/spf13/cast"
 )
 
