--- conflicted
+++ resolved
@@ -43,14 +43,14 @@
 	ExpiresOn  time.Time `gorm:"column:expires_on"`
 }
 
-<<<<<<< HEAD
 func (s *SessionRow) TableName() string {
 	return "idm_frontend_sessions"
-=======
+}
+
+
 func (r *SessionRow) BeforeCreate(db *gorm.DB) error {
 	r.ID = uuid.New()
 	return nil
->>>>>>> d47a5bfa
 }
 
 func init() {
