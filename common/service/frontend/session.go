package frontend

import (
	"encoding/base64"
	"net/http"
	"net/url"
	"strings"
	"sync"

	"github.com/gorilla/securecookie"
	"github.com/gorilla/sessions"
	"go.uber.org/zap"

	"github.com/pydio/cells/common"
	"github.com/pydio/cells/common/auth"
	"github.com/pydio/cells/common/config"
	"github.com/pydio/cells/common/log"
	"github.com/pydio/cells/common/utils/net"
)

const (
	SessionTimeoutMinutes = 24
)

<<<<<<< HEAD
var (
	sessionStores     map[string]*sessions.CookieStore
	sessionStoresLock *sync.Mutex
	knownKey          []byte
)

func init() {
	sessionStores = make(map[string]*sessions.CookieStore)
	sessionStoresLock = &sync.Mutex{}
}

func loadKey() []byte {
	if knownKey != nil {
		return knownKey
	}
	val := config.Get("frontend", "session", "secureKey").String("")
	var key []byte
	if val == "" {
		knownKey = securecookie.GenerateRandomKey(64)
		val = base64.StdEncoding.EncodeToString(key)
		config.Set(val, "frontend", "session", "secureKey")
		config.Save(common.PYDIO_SYSTEM_USERNAME, "Generating session random key")
	} else {
		knownKey, _ = base64.StdEncoding.DecodeString(val)
=======
var sessionStore *sessions.CookieStore

func GetSessionStore() sessions.Store {
	if sessionStore == nil {
		val := config.Get("frontend", "session", "secureKey").String()
		var key []byte
		if val == "" {
			key = securecookie.GenerateRandomKey(64)
			val = base64.StdEncoding.EncodeToString(key)
			config.Set(val, "frontend", "session", "secureKey")
			config.Save(common.PYDIO_SYSTEM_USERNAME, "Generating session random key")
		} else {
			key, _ = base64.StdEncoding.DecodeString(val)
		}
		sessionStore = sessions.NewCookieStore([]byte(val))
		sessionStore.Options = &sessions.Options{
			Path:     "/a/frontend",
			MaxAge:   60 * SessionTimeoutMinutes,
			HttpOnly: true,
		}
		if config.Get("cert", "proxy", "ssl").Bool() {
			sessionStore.Options.Secure = true
		}
		urlVal := config.Get("defaults", "url").String()
		if parsed, e := url.Parse(urlVal); e == nil {
			sessionStore.Options.Domain = strings.Split(parsed.Host, ":")[0]
		}
>>>>>>> 2d3e1d1e
	}
	return knownKey
}

func storeForUrl(u *url.URL) sessions.Store {
	key := u.Scheme + "://" + u.Hostname()
	sessionStoresLock.Lock()
	defer sessionStoresLock.Unlock()
	if ss, o := sessionStores[key]; o {
		return ss
	}

	pKey := loadKey()
	ss := sessions.NewCookieStore(pKey)
	ss.Options = &sessions.Options{
		Path:     "/a/frontend",
		MaxAge:   60 * SessionTimeoutMinutes,
		HttpOnly: true,
	}
	if u.Scheme == "https" {
		ss.Options.Secure = true
	}
	ss.Options.Domain = u.Hostname()
	sessionStores[key] = ss
	return ss
}

func GetSessionStore(req *http.Request) sessions.Store {
	u := net.ExternalDomainFromRequest(req)
	return storeForUrl(u)
}

// NewSessionWrapper creates a Http middleware checking if a cookie is passed
// along and if this cookie contains a proper JWT.
// The excludes parameter may be used to namely ignore specific "METHOD:/URI“ for this check.
func NewSessionWrapper(h http.Handler, excludes ...string) http.Handler {

	jwtVerifier := auth.DefaultJWTVerifier()

	return http.HandlerFunc(func(w http.ResponseWriter, r *http.Request) {

		for _, excluded := range excludes {
			split := strings.Split(excluded, ":")
			method := split[0]
			uri := split[1]
			if strings.ToLower(method) == strings.ToLower(r.Method) && strings.HasPrefix(r.RequestURI, uri) {
				log.Logger(r.Context()).Debug("Skipping session wrapper by exclusion:" + excluded)
				h.ServeHTTP(w, r)
				return
			}
		}

		sessionName := "pydio"
		if h, ok := r.Header["X-Pydio-Minisite"]; ok {
			sessionName = sessionName + "-" + strings.Join(h, "")
		}
		if h, ok := r.Header[common.XPydioFrontendSessionUuid]; ok {
			sessionName = sessionName + "-" + strings.Join(h, "")
		}
		session, err := GetSessionStore(r).Get(r, sessionName)
		if err != nil && !strings.Contains(err.Error(), "securecookie: the value is not valid") {
			log.Logger(r.Context()).Error("Cannot retrieve session", zap.Error(err))
		}

		if value, ok := session.Values["access_token"]; ok {
			ctx := r.Context()
			if ctx, _, err = jwtVerifier.Verify(ctx, value.(string)); err == nil {
				// Update context
				log.Logger(ctx).Debug("Found token in session " + sessionName)
				r = r.WithContext(ctx)
			}
		}
		h.ServeHTTP(w, r)
	})
}<|MERGE_RESOLUTION|>--- conflicted
+++ resolved
@@ -22,7 +22,6 @@
 	SessionTimeoutMinutes = 24
 )
 
-<<<<<<< HEAD
 var (
 	sessionStores     map[string]*sessions.CookieStore
 	sessionStoresLock *sync.Mutex
@@ -38,44 +37,15 @@
 	if knownKey != nil {
 		return knownKey
 	}
-	val := config.Get("frontend", "session", "secureKey").String("")
+	val := config.Get("frontend", "session", "secureKey").String()
 	var key []byte
 	if val == "" {
 		knownKey = securecookie.GenerateRandomKey(64)
 		val = base64.StdEncoding.EncodeToString(key)
-		config.Set(val, "frontend", "session", "secureKey")
+		config.Get("frontend", "session", "secureKey").Set(val)
 		config.Save(common.PYDIO_SYSTEM_USERNAME, "Generating session random key")
 	} else {
 		knownKey, _ = base64.StdEncoding.DecodeString(val)
-=======
-var sessionStore *sessions.CookieStore
-
-func GetSessionStore() sessions.Store {
-	if sessionStore == nil {
-		val := config.Get("frontend", "session", "secureKey").String()
-		var key []byte
-		if val == "" {
-			key = securecookie.GenerateRandomKey(64)
-			val = base64.StdEncoding.EncodeToString(key)
-			config.Set(val, "frontend", "session", "secureKey")
-			config.Save(common.PYDIO_SYSTEM_USERNAME, "Generating session random key")
-		} else {
-			key, _ = base64.StdEncoding.DecodeString(val)
-		}
-		sessionStore = sessions.NewCookieStore([]byte(val))
-		sessionStore.Options = &sessions.Options{
-			Path:     "/a/frontend",
-			MaxAge:   60 * SessionTimeoutMinutes,
-			HttpOnly: true,
-		}
-		if config.Get("cert", "proxy", "ssl").Bool() {
-			sessionStore.Options.Secure = true
-		}
-		urlVal := config.Get("defaults", "url").String()
-		if parsed, e := url.Parse(urlVal); e == nil {
-			sessionStore.Options.Domain = strings.Split(parsed.Host, ":")[0]
-		}
->>>>>>> 2d3e1d1e
 	}
 	return knownKey
 }
