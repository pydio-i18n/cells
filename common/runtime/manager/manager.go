/*
 * Copyright (c) 2024. Abstrium SAS <team (at) pydio.com>
 * This file is part of Pydio Cells.
 *
 * Pydio Cells is free software: you can redistribute it and/or modify
 * it under the terms of the GNU Affero General Public License as published by
 * the Free Software Foundation, either version 3 of the License, or
 * (at your option) any later version.
 *
 * Pydio Cells is distributed in the hope that it will be useful,
 * but WITHOUT ANY WARRANTY; without even the implied warranty of
 * MERCHANTABILITY or FITNESS FOR A PARTICULAR PURPOSE.  See the
 * GNU Affero General Public License for more details.
 *
 * You should have received a copy of the GNU Affero General Public License
 * along with Pydio Cells.  If not, see <http://www.gnu.org/licenses/>.
 *
 * The latest code can be found at <https://pydio.com>.
 */

package manager

import (
	"bytes"
	"context"
	"fmt"
	"net"
	"net/url"
	"os"
	"regexp"
	"strconv"
	"strings"
	"text/template"
	"time"

	"github.com/bep/debounce"
	"github.com/manifoldco/promptui"
	"github.com/pkg/errors"
	"go.uber.org/zap"
	"golang.org/x/sync/errgroup"
	"google.golang.org/grpc"
	"google.golang.org/grpc/credentials/insecure"
	"google.golang.org/grpc/test/bufconn"

	"github.com/pydio/cells/v4/common"
	"github.com/pydio/cells/v4/common/broker"
	"github.com/pydio/cells/v4/common/config"
	"github.com/pydio/cells/v4/common/config/migrations"
	"github.com/pydio/cells/v4/common/config/revisions"
	"github.com/pydio/cells/v4/common/crypto"
	"github.com/pydio/cells/v4/common/middleware"
	pb "github.com/pydio/cells/v4/common/proto/registry"
	"github.com/pydio/cells/v4/common/registry"
	"github.com/pydio/cells/v4/common/registry/util"
	"github.com/pydio/cells/v4/common/runtime"
	"github.com/pydio/cells/v4/common/runtime/controller"
	"github.com/pydio/cells/v4/common/server"
	"github.com/pydio/cells/v4/common/service"
	"github.com/pydio/cells/v4/common/storage"
	"github.com/pydio/cells/v4/common/telemetry"
	"github.com/pydio/cells/v4/common/telemetry/log"
	"github.com/pydio/cells/v4/common/utils/cache"
	"github.com/pydio/cells/v4/common/utils/configx"
	"github.com/pydio/cells/v4/common/utils/fork"
	json "github.com/pydio/cells/v4/common/utils/jsonx"
	"github.com/pydio/cells/v4/common/utils/openurl"
	"github.com/pydio/cells/v4/common/utils/propagator"

	_ "embed"
)

const (
	CommandStart   = "start"
	CommandStop    = "stop"
	CommandRestart = "restart"
)

var (
	node = util.CreateNode()
)

type Manager interface {
	Context() context.Context
	Registry() registry.Registry
	ServeAll(...server.ServeOption) error
	StopAll()
	SetServeOptions(...server.ServeOption)
	WatchServicesConfigs()
	WatchBroker(ctx context.Context, br broker.Broker) error

	RegisterStorage(scheme string, options ...controller.Option[storage.Storage])
	RegisterConfig(scheme string, config ...controller.Option[*openurl.Pool[config.Store]])
	RegisterQueue(scheme string, opts ...controller.Option[broker.AsyncQueuePool])
	RegisterCache(scheme string, opts ...controller.Option[*openurl.Pool[cache.Cache]])

	GetStorage(ctx context.Context, name string, out any) error
	GetConfig(ctx context.Context) config.Store
	GetQueue(ctx context.Context, name string, resolutionData map[string]interface{}, openerID string, openerFunc broker.OpenWrapper) (broker.AsyncQueue, error)
	GetQueuePool(name string) (broker.AsyncQueuePool, error)
	GetCache(ctx context.Context, name string, resolutionData map[string]interface{}) (cache.Cache, error)
}

type manager struct {
	ctx       context.Context
	bootstrap *Bootstrap
	base      string

	ns     string
	srcUrl string

	// registries
	// - internal
	internalRegistry registry.Registry
	// - state of the world
	sotwRegistry registry.Registry

	root       registry.Item
	rootIsFork bool

	serveOptions []server.ServeOption

	servers  map[string]server.Server
	services map[string]service.Service

	// controllers
	storage controller.Controller[storage.Storage]
	config  controller.Controller[*openurl.Pool[config.Store]]
	queues  controller.Controller[broker.AsyncQueuePool]
	caches  controller.Controller[*openurl.Pool[cache.Cache]]

	// TODO - adapt this
	configResolver *openurl.Pool[config.Store]

	logger log.ZapLogger
}

type managerKey struct{}

var ContextKey = managerKey{}

func NewManager(ctx context.Context, namespace string, logger log.ZapLogger) (Manager, error) {

	m := &manager{
		ctx: ctx,
		ns:  namespace,

		logger: logger,
		root:   node,

		storage: controller.NewController[storage.Storage](),
		config:  controller.NewController[*openurl.Pool[config.Store]](),
		queues:  controller.NewController[broker.AsyncQueuePool](),
		caches:  controller.NewController[*openurl.Pool[cache.Cache]](),
	}

	ctx = propagator.With(ctx, ContextKey, m)
	runtime.Init(ctx, "system")

	if reg, err := m.initInternalRegistry(); err != nil {
		return nil, err
	} else {
		m.internalRegistry = reg
		ctx = propagator.With(ctx, registry.ContextKey, reg)
	}

	// Load bootstrap and compute base depending on process
<<<<<<< HEAD
	bootstrap, err := loadBootstrap(ctx)
	if err != nil {
		return nil, err
	}

	base := runtime.GetString("bootstrap_root")
=======
	var err error
	if m.bootstrap, err = NewBootstrap(m.ctx, runtime.GetString(runtime.KeyBootstrapTpl)); err != nil {
		return nil, err
	}
	base := runtime.GetString(runtime.KeyBootstrapRoot)
>>>>>>> fc2ba5cc
	if name := runtime.Name(); name != "" && name != "default" {
		base += strings.Join(strings.Split("_"+name, "_"), "/processes/")
	}

<<<<<<< HEAD
	// Initialise processes
=======
	// TODO : this would imply using eg.Wait() somewhere, is normal ?
>>>>>>> fc2ba5cc
	var eg errgroup.Group
	eg.Go(func() error {
		return m.initProcesses(ctx, bootstrap, base)
	})

	// Initialising listeners
	if err := m.initListeners(ctx, bootstrap, base); err != nil {
		return nil, err
	}

	// Initialising default connections
	if err := m.initConnections(ctx, bootstrap, base); err != nil {
		return nil, err
	}

	// Initialising servers
	if err := m.initServers(ctx, bootstrap, base); err != nil {
		return nil, err
	}

	// Initialising storages
	if err := m.initStorages(ctx, bootstrap, base); err != nil {
		return nil, err
	}

	// Initialising queues
	if err := m.initQueues(ctx, bootstrap, base); err != nil {
		return nil, err
	}

	// Initialising caches
	if err := m.initCaches(ctx, bootstrap, base); err != nil {
		return nil, err
	}

	runtime.Init(ctx, "discovery")
	runtime.Init(ctx, m.ns)

	if reg, err := m.initSOTWRegistry(ctx); err != nil {
		return nil, err
	} else {
		m.sotwRegistry = reg
		ctx = propagator.With(ctx, registry.ContextSOTWKey, reg)
	}

	if store, err := m.initKeyring(ctx); err != nil {
		return nil, err
	} else {
		ctx = propagator.With(ctx, crypto.KeyringContextKey, store)
	}

	if store, vault, revisions, err := m.initConfig(ctx); err != nil {
		return nil, err
	} else {
		ctx = propagator.With(ctx, config.ContextKey, store)
		ctx = propagator.With(ctx, config.VaultKey, vault)
		ctx = propagator.With(ctx, config.RevisionsKey, revisions)

		if err := bootstrap.reload(store); err != nil {
			return nil, err
		}
	}

	m.ctx = ctx

	go m.WatchTransientStatus()

	return m, nil
}

func (m *manager) Context() context.Context {
	return m.ctx
}

func (m *manager) Registry() registry.Registry {
	return m.internalRegistry
}

func (m *manager) GetConfig(ctx context.Context) (out config.Store) {
	out, err := m.configResolver.Get(ctx)
	if err != nil {
		// TODO
	}
	return out
}

func (m *manager) RegisterStorage(scheme string, opts ...controller.Option[storage.Storage]) {
	m.storage.Register(scheme, opts...)
}

func (m *manager) RegisterConfig(scheme string, opts ...controller.Option[*openurl.Pool[config.Store]]) {
	m.config.Register(scheme, opts...)
}

func (m *manager) RegisterQueue(scheme string, opts ...controller.Option[broker.AsyncQueuePool]) {
	m.queues.Register(scheme, opts...)
}

func (m *manager) RegisterCache(scheme string, opts ...controller.Option[*openurl.Pool[cache.Cache]]) {
	m.caches.Register(scheme, opts...)
}

func (m *manager) GetStorage(ctx context.Context, name string, out any) error {
	item, err := m.internalRegistry.Get(name, registry.WithType(pb.ItemType_STORAGE))
	if err != nil {
		return err
	}

	var pool controller.Resolver[storage.Storage]
	if done := item.As(&pool); !done {
		return errors.New("wrong item format")
	}

	st, err := pool.Get(ctx)
	if err != nil {
		return err
	}

	out = st
	//if done := item.As(&store); !done {
	//	return errors.New("wrong item format")
	//}
	//
	////if done, _ := store.Get(ctx, out); !done {
	////	return errors.New("wrong out format")
	////}

	return nil
}

func (m *manager) GetQueue(ctx context.Context, name string, resolutionData map[string]interface{}, openerID string, openerFunc broker.OpenWrapper) (broker.AsyncQueue, error) {
	qp, er := m.GetQueuePool(name)
	if er != nil {
		return nil, er
	}
	resolutionData[broker.OpenerIDKey] = openerID
	resolutionData[broker.OpenerFuncKey] = openerFunc
	return qp.Get(ctx, resolutionData)
}

func (m *manager) GetQueuePool(name string) (broker.AsyncQueuePool, error) {
	item, err := m.internalRegistry.Get("queue-"+name, registry.WithType(pb.ItemType_GENERIC))
	if err != nil {
		return nil, errors.Wrap(err, "cannot get queue-"+name+" from sotwRegistry")
	}
	var pool broker.AsyncQueuePool
	if ok := item.As(&pool); !ok {
		return nil, errors.New("wrong sotwRegistry item format for queue-" + name)
	}
	return pool, nil
}

func (m *manager) GetCache(ctx context.Context, name string, resolutionData map[string]interface{}) (cache.Cache, error) {
	item, err := m.internalRegistry.Get("cache-"+name, registry.WithType(pb.ItemType_GENERIC))
	if err != nil {
		return nil, errors.Wrap(err, "cannot get cache-"+name+" from sotwRegistry")
	}
	var pool *openurl.Pool[cache.Cache]
	if ok := item.As(&pool); !ok {
		return nil, errors.New("wrong sotwRegistry item format for cache-" + name)
	}
	return pool.Get(ctx, resolutionData)
}

func (m *manager) initKeyring(ctx context.Context) (config.Store, error) {
	// Keyring store
	keyringStore, err := config.OpenStore(ctx, runtime.KeyringURL())
	if err != nil {
		return fmt.Errorf("could not init keyring store %v", err)
	}

	// Keyring start and creation of the master password
	kr := crypto.NewConfigKeyring(keyringStore, crypto.WithAutoCreate(true, func(s string) {
		fmt.Println(promptui.IconWarn + " [Keyring] " + s)
	}))

	password, err := kr.Get(common.ServiceGrpcNamespace_+common.ServiceUserKey, common.KeyringMasterKey)
	if err != nil {
		return fmt.Errorf("could not get master password %v", err)
	}

	runtime.SetVaultMasterKey(password)

	return keyringStore, nil
}

func (m *manager) initConfig(ctx context.Context) (config.Store, config.Store, revisions.Store, error) {

	mainStore, err := config.OpenStore(ctx, runtime.ConfigURL())
	if err != nil {
		return nil, nil, nil, err
	}

	// Init RevisionsStore if config is config.RevisionsProvider
	var versionsStore revisions.Store
	if revProvider, ok := mainStore.(config.RevisionsProvider); ok {
		var rOpt []config.RevisionsStoreOption
		//if debounceVersions {
		//	rOpt = append(rOpt, config.WithDebounce(2*time.Second))
		//}
		var versionsStore revisions.Store
		mainStore, versionsStore = revProvider.AsRevisionsStore(rOpt...)
		ctx = propagator.With(ctx, config.RevisionsKey, versionsStore)
	}

	// Wrap config with vaultConfig if set
	vaultStore, err := config.OpenStore(ctx, runtime.VaultURL())
	if err != nil {
		return nil, nil, nil, err
	}
	ctx = propagator.With(ctx, config.VaultKey, vaultStore)
	mainStore = config.NewVault(vaultStore, mainStore)

	// Additional Proxy
	mainStore = config.Proxy(mainStore)
	ctx = context.WithValue(ctx, config.ContextKey, mainStore)

	if !runtime.IsFork() {
		if config.Get(ctx, "version").String() == "" && config.Get(ctx, "defaults/database").String() == "" {
			var data interface{}
			if err := json.Unmarshal([]byte(config.SampleConfig), &data); err == nil {
				if err := config.Get(ctx).Set(data); err == nil {
					_ = config.Save(ctx, common.PydioSystemUsername, "Initialize with sample config")
				}
			}
		}

		// Need to do something for the versions
		if save, err := migrations.UpgradeConfigsIfRequired(config.Get(ctx), common.Version()); err == nil && save {
			if err := config.Save(ctx, common.PydioSystemUsername, "Configs upgrades applied"); err != nil {
				return nil, nil, nil, fmt.Errorf("could not save config migrations %v", err)
			}
		}
	}

	cfgPath := []string{"services", common.ServiceGrpcNamespace_ + common.ServiceLog}
	config.GetAndWatch(ctx, cfgPath, func(values configx.Values) {
		conf := telemetry.Config{
			Loggers: []log.LoggerConfig{{
				Encoding: "console",
				Level:    "debug",
				Outputs:  []string{"stdout:///"},
			}},
		}
		if values.Scan(&conf) == nil {
			if e := conf.Reload(ctx); e != nil {
				fmt.Println("Error reloading", e)
			}
		}
	})

	return mainStore, vaultStore, versionsStore, nil
}

func (m *manager) initInternalRegistry() (registry.Registry, error) {

	reg, err := registry.OpenRegistry(m.ctx, "mem:///?cache="+m.ns)
	if err != nil {
		return nil, err
	}

	reg = registry.NewTransientWrapper(reg, registry.WithType(pb.ItemType_SERVICE))
	reg = registry.NewMetaWrapper(reg, server.InitPeerMeta, registry.WithType(pb.ItemType_SERVER), registry.WithType(pb.ItemType_NODE))
	reg = registry.NewMetaWrapper(reg, func(meta map[string]string) {
		if _, ok := meta[runtime.NodeRootID]; !ok {
			meta[runtime.NodeRootID] = m.root.ID()
		}
	}, registry.WithType(pb.ItemType_SERVER), registry.WithType(pb.ItemType_SERVICE), registry.WithType(pb.ItemType_NODE))

	reg = registry.NewFuncWrapper(reg,
		// Adding to cluster sotwRegistry
		registry.OnRegister(func(item *registry.Item, opts *[]registry.RegisterOption) {
			if m.sotwRegistry != nil {
				m.sotwRegistry.Register(*item, *opts...)
			}
		}),
	)

	reg.Register(m.root)

	// runtime.Register("discovery", func(ctx context.Context) {
	reg = registry.NewFuncWrapper(reg,
		registry.OnRegister(func(item *registry.Item, opts *[]registry.RegisterOption) {
			var node registry.Node
			var server server.Server
			var service service.Service
			if (*item).As(&node) && node.ID() != m.root.ID() {
				*opts = append(*opts, registry.WithEdgeTo(m.root.ID(), "Node", nil))
			} else if (*item).As(&server) {
				*opts = append(*opts, registry.WithEdgeTo(m.root.ID(), "Node", nil))
			} else if (*item).As(&service) {
				*opts = append(*opts, registry.WithEdgeTo(m.root.ID(), "Node", nil))
			}
		}),
	)

	// Detect a parent root
	//var current registry.Item
	//if ii, er := reg.List(registry.WithType(pb.ItemType_NODE), registry.WithMeta(runtime.NodeMetaHostName, runtime.GetHostname())); er == nil && len(ii) > 0 {
	//	for _, root := range ii {
	//		rPID := root.Metadata()[runtime.NodeMetaPID]
	//		if rPID == strconv.Itoa(os.Getpid()) {
	//			current = root
	//		}
	//	}
	//}
	//
	//if current != nil {
	//	m.root = current
	//}

	return reg, nil
}

func (m *manager) initSOTWRegistry(ctx context.Context) (registry.Registry, error) {
	registryURL := runtime.RegistryURL()

	reg, err := registry.OpenRegistry(ctx, registryURL)
	if err != nil {
		return nil, err
	}

	// Making sure the listeners are being copied, todo improve that
	items, err := m.internalRegistry.List()
	if err != nil {
		return nil, err
	}

	for _, item := range items {
		if err := reg.Register(item); err != nil {
			return nil, err
		}
	}

	m.internalRegistry = registry.NewFuncWrapper(m.internalRegistry,
		// Adding to cluster sotwRegistry
		registry.OnRegister(func(item *registry.Item, opts *[]registry.RegisterOption) {
			if reg != nil {
				reg.Register(*item, *opts...)
			}
		}),
	)

	// Switching to the main sotwRegistry for outside the manager
	return reg, nil
}

func (m *manager) initProcesses(ctx context.Context, bootstrap *Bootstrap, base string) error {
	cmds := make(map[string]*fork.Process)

	var baseWatch []string
	if base != "#" {
		baseWatch = append(baseWatch, strings.Split(strings.TrimLeft(base, "#/"), "/")...)
	}

	//fmt.Println("Base Watch ON", baseWatch, "/processes/*")
	w, err := bootstrap.Watch(configx.WithPath(append(baseWatch, "processes", "*")...), configx.WithChangesOnly())
	if err != nil {
		return err
	}

	for {
		diff, err := w.Next()
		if err != nil {
			return err
		}
		baseRead := append(baseWatch, "processes")
		create := diff.(configx.Values).Val(append([]string{"create"}, baseRead...)...)
		update := diff.(configx.Values).Val(append([]string{"update"}, baseRead...)...)
		deletes := diff.(configx.Values).Val(append([]string{"delete"}, baseRead...)...)

		var processesToStart, processesToStop []string

		for name := range create.Map() {
			processesToStart = append(processesToStart, name)
		}
		for name := range update.Map() {
			processesToStop = append(processesToStop, name)
			processesToStart = append(processesToStart, name)
		}
		for name := range deletes.Map() {
			processesToStop = append(processesToStop, name)
		}

		for _, name := range processesToStop {
			if cmd, ok := cmds[name]; ok {
				cmd.Stop()
			}
		}

		processes := bootstrap.Val(base + "/processes")
		fmt.Println("Base Watch Triggered", base, baseWatch, len(processesToStart), len(processes.Map()))

		for _, v := range processesToStart {
			for name := range processes.Map() {
				process := bootstrap.Val(base+"/processes", name)
				if name != v {
					continue
				}

				connections := process.Val("connections")
				env := process.Val("env")
				servers := process.Val("servers")
				tags := process.Val("tags")
				debug := process.Val("debug")

				childBinary := os.Args[0]
				var childArgs []string
				var childEnv []string

				if debug.Bool() {
					childBinary = "dlv"
					childArgs = append(childArgs, "--listen=:2345", "--headless=true", "--api-version=2", "--accept-multiclient", "exec", "--", os.Args[0])
				}

				childArgs = append(childArgs, "start", "--name", name)
				if sets := runtime.GetString(runtime.KeyBootstrapSetsFile); sets != "" {
					childArgs = append(childArgs, "--sets", sets)
				}

				// Adding connections to the environment
				for k := range connections.Map() {
					uri := connections.Val(k, "uri").String()
					u, err := url.Parse(uri)
					if err != nil {
						log.Logger(ctx).Warn("connection url not right")
						continue
					}

					pools := connections.Val(k, "pools").Map()
					if len(pools) > 0 {
						var poolSlice []string
						for k, v := range pools {
							poolSlice = append(poolSlice, fmt.Sprintf("%s=%s", k, v))
						}
						q := u.Query()
						q.Add("pools", strings.Join(poolSlice, "&"))
						u.RawQuery = q.Encode()
					}

					childEnv = append(childEnv, fmt.Sprintf("CELLS_%s=%s", strings.ToUpper(k), u.String()))
				}

				for k, v := range env.Map() {
					switch vv := v.(type) {
					case string:
						childEnv = append(childEnv, fmt.Sprintf("%s=%s", k, vv))
					default:
						vvv, _ := json.Marshal(vv)
						childEnv = append(childEnv, fmt.Sprintf("%s=%s", k, string(vvv)))
					}
				}

				// Adding servers to the environment
				for k := range servers.Map() {
					server := servers.Val(k)

					// TODO - should be one bind address per server
					if bindAddr := server.Val("bind").String(); bindAddr != "" {
						childEnv = append(childEnv, fmt.Sprintf("CELLS_BIND_ADDRESS=%s", bindAddr))
					}

					// TODO - should be one advertise address per server
					if advertiseAddr := server.Val("advertise").String(); advertiseAddr != "" {
						childEnv = append(childEnv, fmt.Sprintf("CELLS_ADVERTISE_ADDRESS=%s", advertiseAddr))
					}

					// Adding servers port
					if port := server.Val("port").String(); port != "" {
						childEnv = append(childEnv, fmt.Sprintf("CELLS_%s_PORT=%s", strings.ToUpper(k), port))
					}

					// Adding server type
					if typ := server.Val("type").String(); typ != "" {
						childEnv = append(childEnv, fmt.Sprintf("CELLS_%s=%s", strings.ToUpper(k), typ))
					}
				}

				// Adding services to the environment
				tagsList := []string{}
				for k, v := range tags.Map() {
					tagsList = append(tagsList, k)

					if vv, ok := v.([]interface{}); ok {
						for _, vvv := range vv {
							childArgs = append(childArgs, "^"+vvv.(string)+"$")
						}
					}
				}

				childEnv = append(childEnv, fmt.Sprintf("CELLS_TAGS=%s", strings.Join(tagsList, " ")))
				childEnv = append(childEnv, "CELLS_BOOTSTRAP_ROOT="+base)

				cmds[name] = fork.NewProcess(m.ctx, []string{}, fork.WithBinary(childBinary), fork.WithName(name), fork.WithArgs(childArgs), fork.WithEnv(childEnv))
				go cmds[name].StartAndWait(5)
			}
		}
	}
}

func (m *manager) initListeners(ctx context.Context, store *Bootstrap, base string) error {
	listeners := store.Val(base + "/listeners")
	for k, v := range listeners.Map() {
		vv, ok := v.(map[any]any)
		if !ok {
			continue
		}

		var lis net.Listener
		var addr string

		switch vv["type"] {
		case "bufconn":
			addr = "bufconn"
			lis = bufconn.Listen(vv["bufsize"].(int))
		default:
			bind, ok := vv["bind"].(string)
			if !ok {
				return errors.New("missing bind")
			}

			port, ok := vv["port"].(int)
			if !ok {
				return errors.New("missing port")
			}

			addr = net.JoinHostPort(bind, fmt.Sprintf("%d", port))

			if l, err := net.Listen("tcp", addr); err != nil {
				return err
			} else {
				lis = l

				addr = lis.Addr().String()
			}
		}

		if lis != nil {
			registry.NewMetaWrapper(m.internalRegistry, func(meta map[string]string) {
				meta[registry.MetaTimestampKey] = fmt.Sprintf("%d", time.Now().UnixNano())
				meta[registry.MetaStatusKey] = string(registry.StatusTransient)

				meta[registry.MetaDescriptionKey] = addr
			}).Register(registry.NewRichItem(k, k, pb.ItemType_ADDRESS, lis), registry.WithEdgeTo(m.root.ID(), "listener", nil))
		}
	}

	return nil
}

func (m *manager) initServers(ctx context.Context, store *Bootstrap, base string) error {

	servers := store.Val(base + "/servers")
	for _, v := range servers.Map() {
		vv, ok := v.(map[any]any)
		if !ok {
			continue
		}

		var uri string
		if t, ok := vv["type"]; ok {
			if tt, ok := t.(string); ok {
				uri = tt + "://"
			}
		}

		srv, err := server.OpenServer(ctx, uri)
		if err != nil {
			return err
		}

		if srv != nil {
			regOpts := []registry.RegisterOption{
				registry.WithEdgeTo(m.root.ID(), "server", nil),
			}

			if l, ok := vv["listener"]; ok {
				if ll, ok := l.(string); ok {
					regOpts = append(regOpts, registry.WithEdgeTo(ll, "listener", nil))
				}
			}

			registry.NewMetaWrapper(m.internalRegistry, func(meta map[string]string) {
				meta[registry.MetaTimestampKey] = fmt.Sprintf("%d", time.Now().UnixNano())
				meta[registry.MetaStatusKey] = string(registry.StatusStopped)

				if s, ok := vv["services"]; ok {
					b, _ := json.Marshal(s)
					meta["services"] = string(b)
				}
			}).Register(srv, regOpts...)
		}
	}

	runtime.Register(m.ns, func(ctx context.Context) {
		serverItems, err := m.internalRegistry.List(registry.WithType(pb.ItemType_SERVER))
		if err != nil {
			return
		}

		services, err := m.internalRegistry.List(registry.WithType(pb.ItemType_SERVICE))
		if err != nil {
			return
		}

		for _, ss := range services {
			// Find storage and link it
			var namedStores []string
			if err := store.Val(base, "services", ss.Name(), "servers").Scan(&namedStores); err != nil {
				return
			}

			for _, name := range namedStores {
				for _, item := range serverItems {
					if name == item.Name() {
						_, _ = m.internalRegistry.RegisterEdge(ss.ID(), item.ID(), "service", nil)
					}
				}
			}
		}
	})

	return nil
}

func (m *manager) initConnections(ctx context.Context, store *Bootstrap, base string) error {
	connections := store.Val(base + "/connections")
	for k, v := range connections.Map() {
		vv, ok := v.(map[any]any)
		if !ok {
			continue
		}

		switch vv["type"] {
		default:
			var dialOptions []grpc.DialOption
			// Checking if we need to retrieve a listener
			if listenerName, ok := vv["listener"]; ok {
				var lis net.Listener
				listener, err := m.internalRegistry.Get(listenerName.(string), registry.WithType(pb.ItemType_ADDRESS))
				if err != nil {
					return err
				}

				if listener.As(&lis) {
					// If it is a bufconn, adding a context dialer
					switch vlis := lis.(type) {
					case *bufconn.Listener:
						dialOptions = append(dialOptions,
							grpc.WithContextDialer(func(ctx context.Context, address string) (net.Conn, error) {
								return vlis.Dial()
							}),
							grpc.WithTransportCredentials(insecure.NewCredentials()),
						)
					}
				}
			} else {
				dialOptions = append(dialOptions, grpc.WithTransportCredentials(insecure.NewCredentials()))
			}

			dialOptions = append(dialOptions,
				grpc.WithChainUnaryInterceptor(middleware.GrpcUnaryClientInterceptors()...),
				grpc.WithChainStreamInterceptor(middleware.GrpcStreamClientInterceptors()...),
			)

			dialOptions = append(dialOptions, middleware.GrpcClientStatsHandler(nil)...)

			conn, err := grpc.NewClient(vv["uri"].(string), dialOptions...)
			if err != nil {
				return err
			}

			if conn != nil {
				registry.NewMetaWrapper(m.internalRegistry, func(meta map[string]string) {
					meta[registry.MetaTimestampKey] = fmt.Sprintf("%d", time.Now().UnixNano())
					meta[registry.MetaStatusKey] = string(registry.StatusTransient)

					if s, ok := vv["services"]; ok {
						b, _ := json.Marshal(s)
						meta["services"] = string(b)
					}
				}).Register(registry.NewRichItem(k, k, pb.ItemType_GENERIC, conn), registry.WithEdgeTo(m.root.ID(), "connection", nil))
			}
		}
	}

	return nil
}

func (m *manager) initStorages(ctx context.Context, store *Bootstrap, base string) error {
	storages := store.Val(base + "/storages")
	for k := range storages.Map() {
		uri := storages.Val(k, "uri").String()
		conn, err := m.storage.Open(ctx, uri)
		if err != nil {
			fmt.Println("initStorages - cannot open storage with uri "+uri, err)
			continue
		}

		//fmt.Println("initStorages - opened storage with uri " + uri)

		if conn != nil {
			registry.NewMetaWrapper(m.internalRegistry, func(meta map[string]string) {
				meta[registry.MetaTimestampKey] = fmt.Sprintf("%d", time.Now().UnixNano())
				meta[registry.MetaStatusKey] = string(registry.StatusTransient)
			}).Register(registry.NewRichItem(k, k, pb.ItemType_DAO, conn), registry.WithEdgeTo(m.root.ID(), "storage", nil))
		}
	}

	runtime.Register(m.ns, func(ctx context.Context) {
		storageItems, err := m.internalRegistry.List(registry.WithType(pb.ItemType_STORAGE))
		if err != nil {
			return
		}

		services, err := m.internalRegistry.List(registry.WithType(pb.ItemType_SERVICE))
		if err != nil {
			return
		}

		for _, ss := range services {
			// Find storage and link it
			var namedStores map[string][]map[string]string
			if err := store.Val(base, "services", ss.Name(), "storages").Scan(&namedStores); err != nil {
				return
			}

			for name, stores := range namedStores {
				for _, st := range stores {
					for _, item := range storageItems {
						if st["type"] == item.Name() {
							st["name"] = name
							_, _ = m.internalRegistry.RegisterEdge(ss.ID(), item.ID(), "storage", st)
						}
					}
				}
			}
		}
	})

	return nil
}

func (m *manager) initQueues(ctx context.Context, store *Bootstrap, base string) error {
	queues := store.Val(base + "/queues")
	for k := range queues.Map() {
		uri := queues.Val(k, "uri").String()
		pool, err := m.queues.Open(ctx, uri)
		if err != nil {
			fmt.Println("initQueues - cannot open pool with URI"+uri, err)
			continue
		}
		regKey := "queue-" + k
		er := registry.NewMetaWrapper(m.internalRegistry, func(meta map[string]string) {
			meta[registry.MetaTimestampKey] = fmt.Sprintf("%d", time.Now().UnixNano())
			meta[registry.MetaStatusKey] = string(registry.StatusTransient)
		}).Register(registry.NewRichItem(regKey, regKey, pb.ItemType_GENERIC, pool), registry.WithEdgeTo(m.root.ID(), "queue", nil))
		if er != nil {
			fmt.Println("initQueues - cannot register queue pool with URI"+uri, er)
		} else {
			//fmt.Println("initQueues - Registered " + regKey + " with pool from uri " + uri)
		}
	}
	return nil
}

func (m *manager) initCaches(ctx context.Context, store *Bootstrap, base string) error {
	caches := store.Val(base + "/caches")
	for k := range caches.Map() {
		uri := caches.Val(k, "uri").String()
		pool, err := m.caches.Open(ctx, uri)
		if err != nil {
			fmt.Println("initCaches - cannot open cache pool with URI"+uri, err)
			continue
		}
		regKey := "cache-" + k
		er := registry.NewMetaWrapper(m.Registry(), func(meta map[string]string) {
			meta[registry.MetaTimestampKey] = fmt.Sprintf("%d", time.Now().UnixNano())
			meta[registry.MetaStatusKey] = string(registry.StatusTransient)
		}).Register(registry.NewRichItem(regKey, regKey, pb.ItemType_GENERIC, pool), registry.WithEdgeTo(m.root.ID(), "cache", nil))
		if er != nil {
			fmt.Println("initCaches - cannot register pool with URI"+uri, er)
		} else {
			//fmt.Println("initCaches - Registered " + regKey + " with pool from uri " + uri)
		}
	}
	return nil
}

func (m *manager) ServeAll(oo ...server.ServeOption) error {

	if err := registry.NewMetaWrapper(m.Registry(), func(meta map[string]string) {
		meta[registry.MetaTimestampKey] = fmt.Sprintf("%d", time.Now().UnixNano())
		meta[registry.MetaStatusKey] = string(registry.StatusTransient)
	}).Register(m.root); err != nil {
		return err
	}

	//go m.bootstrap.WatchConfAndReset(m.ctx, runtime.GetRuntime().GetString(runtime.KeyConfig), func(err error) {
	//	fmt.Println("[bootstrap-watcher]" + err.Error())
	//})

	m.servers = map[string]server.Server{}
	m.services = map[string]service.Service{}

	// Locking the namespace so that a start doesn't occur at the same time elsewhere
	if locker := m.internalRegistry.NewLocker("start-node-" + m.ns); locker != nil {
		locker.Lock()

		w, err := m.internalRegistry.Watch(registry.WithID(m.root.ID()), registry.WithType(pb.ItemType_NODE), registry.WithFilter(func(item registry.Item) bool {
			status, ok := item.Metadata()[registry.MetaStatusKey]
			if ok && (status == string(registry.StatusReady) || status == string(registry.StatusError)) {
				return true
			}

			return false
		}))
		if err != nil {
			locker.Unlock()
			return err
		}
		go func() {
			defer w.Stop()
			defer locker.Unlock()

			for {
				res, err := w.Next()
				if err != nil {
					return
				}

				if len(res.Items()) == 0 {
					continue
				}

				break
			}
		}()
	}

	m.serveOptions = oo
	opt := &server.ServeOptions{}
	for _, o := range oo {
		o(opt)
	}

	// Starting servers attached to this node that are currently stopped
	eg := &errgroup.Group{}
	servers := m.serversWithStatus(registry.StatusStopped)

	fmt.Println("All servers ", servers)
	for _, srv := range servers {
		func(srv server.Server) {
			eg.Go(func() error {
				if err := m.startServer(srv, oo...); err != nil {
					return errors.Wrap(err, " from "+srv.ID()+srv.Name())
				}

				return nil
			})
		}(srv)
	}

	waitAndServe := func() {
		if err := eg.Wait(); err != nil && opt.ErrorCallback != nil {
			log.Logger(m.ctx).Error("Server couldn't start ", zap.Error(err))
			opt.ErrorCallback(err)
		}
	}

	if opt.BlockUntilServe {
		waitAndServe()
		return nil
	} else {
		go waitAndServe()
	}

	return nil
}

func (m *manager) SetServeOptions(oo ...server.ServeOption) {
	m.serveOptions = oo
}

func (m *manager) StopAll() {
	eg := &errgroup.Group{}
	for _, srv := range m.serversWithStatus(registry.StatusReady) {
		func(sr server.Server) {
			eg.Go(func() error {
				if err := m.stopServer(sr, registry.WithDeregisterFull()); err != nil {
					return err
				}

				return nil
			})
		}(srv)
	}
	if er := eg.Wait(); er != nil {
		if !(strings.Contains(er.Error(), "error reading from server: EOF") && runtime.IsFork()) &&
			!strings.Contains(er.Error(), "context canceled") {
			m.logger.Error("error while stopping servers: "+er.Error(), zap.Error(er))
		}
	}
	_ = m.internalRegistry.Deregister(m.root, registry.WithRegisterFailFast())
}

func (m *manager) startServer(srv server.Server, oo ...server.ServeOption) error {
	opts := append(oo)

	opts = append(opts, server.WithContext(m.Context()))

	// Associating listener
	listeners := m.Registry().ListAdjacentItems(
		registry.WithAdjacentSourceItems([]registry.Item{srv}),
		registry.WithAdjacentEdgeOptions(registry.WithName("listener")),
		registry.WithAdjacentTargetOptions(registry.WithType(pb.ItemType_ADDRESS)),
	)
	if len(listeners) > 1 {
		return errors.New("Should only have one listener")
	} else if len(listeners) == 1 {
		var lis net.Listener
		if listeners[0].As(&lis) {
			opts = append(opts, server.WithListener(lis))
		}
	}

	serviceFilterTemplate := template.New("serviceFilter")

	var targetOpts []registry.Option
	// Retrieving server services information to see which services we need to start
	if b, ok := srv.Metadata()["services"]; ok {
		var sm []map[string]string
		if err := json.Unmarshal([]byte(b), &sm); err != nil {
			return err
		}

		for _, smm := range sm {
			if filter, ok := smm["filter"]; ok {
				targetOpts = append(targetOpts, registry.WithFilter(func(item registry.Item) bool {
					tmpl, err := serviceFilterTemplate.Parse(filter)
					if err != nil {
						return false
					}
					var buf bytes.Buffer
					if err := tmpl.Execute(&buf, item); err != nil {
						return false
					}

					ors := strings.Split(buf.String(), " or ")
					for _, or := range ors {
						f := strings.SplitN(or, " ", 3)
						var fn func(string, []byte) (bool, error)
						switch f[1] {
						case "=":
							fn = func(s string, i []byte) (bool, error) {
								return s == string(i), nil
							}
						case "~=":
							fn = regexp.Match
						case "!~=":
							fn = func(pattern string, b []byte) (bool, error) {
								matched, err := regexp.Match(pattern, b)
								return !matched, err
							}
						}

						if fn != nil {
							match, err := fn(f[2], []byte(f[0]))
							if err != nil {
								return false
							}

							if match {
								return true
							}
						}
					}

					return false
				}))
			}
		}
	}

	// Associating services
	services := m.Registry().ListAdjacentItems(
		registry.WithAdjacentSourceItems([]registry.Item{m.root}),
		registry.WithAdjacentEdgeOptions(registry.WithName("Node")),
		registry.WithAdjacentTargetOptions(
			append(targetOpts, registry.WithType(pb.ItemType_SERVICE))...,
		),
	)

	for _, svcv := range services {
		var svc service.Service

		if !svcv.As(&svc) {
			continue
		}

		if !runtime.IsRequired(svc.Name()) {
			continue
		}

		opts = append(opts, m.serviceServeOptions(svc)...)

		svc.Options().Server = srv
	}

	//var uniques []service.Service
	//detectedCount := 1
	//for _, svc := range m.services {
	//	if svc.Options().Server == srv {
	//		if svc.Options().Unique {
	//			uniques = append(uniques, svc)
	//			if running, count := m.regRunningService(svc.Name()); running {
	//				detectedCount = count
	//				// There is already a running service here. Do not start now, watch sotwRegistry and postpone start
	//				m.logger.Warn("There is already a running instance of " + svc.Name() + ". Do not start now, watch sotwRegistry and postpone start")
	//				sotwRegistry.NewMetaWrapper(m.internalRegistry, func(meta map[string]string) {
	//					meta[sotwRegistry.MetaStatusKey] = string(sotwRegistry.StatusWaiting)
	//				}).Register(svc)
	//
	//				continue
	//			}
	//		}
	//
	//	}
	//}
	//
	//if len(uniques) > 0 {
	//	go m.WatchServerUniques(srv, uniques, detectedCount)
	//}

	registry.NewMetaWrapper(m.internalRegistry, func(meta map[string]string) {
		meta[registry.MetaStatusKey] = string(registry.StatusTransient)
	}).Register(srv)

	return srv.Serve(opts...)
}

func (m *manager) stopServer(srv server.Server, oo ...registry.RegisterOption) error {
	// Stop all running services on this server
	eg := &errgroup.Group{}
	for _, svc := range m.servicesRunningOn(srv) {
		func(sv service.Service) {
			eg.Go(func() error {
				return m.stopService(sv, oo...)
			})
		}(svc)
	}
	if er := eg.Wait(); er != nil {
		return er
	}

	// Stop server now
	return srv.Stop(oo...)
}

func (m *manager) startService(svc service.Service) error {
	// Look up for corresponding server
	srv := svc.Options().Server
	serveOptions := append(m.serveOptions, m.serviceServeOptions(svc)...)

	if srv.Is(registry.StatusStopped) {

		m.logger.Info("Server is not running, starting " + srv.ID() + " now")
		return srv.Serve(serveOptions...)

	} else if srv.NeedsRestart() {

		m.logger.Info("Server needs a restart to append a new service")
		for _, sv := range m.servicesRunningOn(srv) {
			serveOptions = append(serveOptions, m.serviceServeOptions(sv)...)
		}
		if er := m.stopServer(srv); er != nil {
			return er
		}
		return srv.Serve(serveOptions...)

	} else {

		m.logger.Info("Starting service")
		if er := svc.Start(); er != nil {
			return er
		}
		if er := svc.OnServe(); er != nil {
			return er
		}

	}

	return nil
}

func (m *manager) stopService(svc service.Service, oo ...registry.RegisterOption) error {
	return svc.Stop(oo...)
}

func (m *manager) serviceServeOptions(svc service.Service) []server.ServeOption {
	return []server.ServeOption{
		server.WithBeforeServe(func(...registry.RegisterOption) error {
			return svc.Start(registry.WithContextR(m.ctx))
		}),
		server.WithAfterServe(func(...registry.RegisterOption) error {
			return svc.OnServe(registry.WithContextR(m.ctx))
		}),
	}
}

func (m *manager) serversWithStatus(status registry.Status) (ss []server.Server) {
	items := m.internalRegistry.ListAdjacentItems(
		registry.WithAdjacentEdgeOptions(registry.WithName("server")),
		registry.WithAdjacentTargetOptions(registry.WithType(pb.ItemType_SERVER)),
		registry.WithAdjacentSourceItems([]registry.Item{m.root}),
	)

	for _, item := range items {
		var srv server.Server

		if !item.As(&srv) {
			continue
		}

		if srv.Is(status) {
			ss = append(ss, srv)
		}
	}

	return
}

func (m *manager) servicesRunningOn(server server.Server) (ss []service.Service) {
	for _, svc := range m.services {
		if svc.Server() == server && svc.Is(registry.StatusReady) {
			ss = append(ss, svc)
		}
	}
	return
}

func (m *manager) WatchServicesConfigs() {
	/*
		res, err := config.Watch(configx.WithPath("services"), configx.WithChangesOnly())
		if err != nil {
			return
		}
		for {
			v, _ := res.Next()
			mm := v.(configx.Values).Val("update", "services").Map()

			for k, _ := range mm {
				ss, err := m.internalRegistry.List(sotwRegistry.WithName(k), sotwRegistry.WithType(pb.ItemType_SERVICE))
				if err != nil || len(ss) == 0 {
					continue
				}
				var svc service.Service
				if ss[0].As(&svc) && svc.Options().AutoRestart {
					if er := m.stopService(svc); er == nil {
						if sErr := m.startService(svc); sErr != nil {
							log.Logger(m.ctx).Error("Cannot start service"+svc.Name(), zap.Error(sErr))
						}
					} else {
						log.Logger(m.ctx).Error("Cannot stop service"+svc.Name(), zap.Error(er))
					}
				}
			}
		}*/
}

func (m *manager) WatchBroker(ctx context.Context, br broker.Broker) error {
	_, er := br.Subscribe(ctx, common.TopicRegistryCommand, func(_ context.Context, message broker.Message) error {
		hh, _ := message.RawData()
		cmd := hh["command"]
		itemName := hh["itemName"]
		s, err := m.internalRegistry.Get(itemName, registry.WithType(pb.ItemType_SERVER), registry.WithType(pb.ItemType_SERVICE))
		if err != nil {
			if err == os.ErrNotExist || strings.Contains(err.Error(), "file does not exist") {
				return nil
			}
			return err
		}

		var svc service.Service
		var srv server.Server
		var rsrc registry.Service
		var rsrv registry.Server
		if s.As(&svc) || s.As(&srv) {
			// In-memory object found
		} else if s.As(&rsrc) {
			if mem, ok := m.services[s.ID()]; ok {
				svc = mem
			}
		} else if s.As(&rsrv) {
			if mem, ok := m.servers[s.ID()]; ok {
				srv = mem
			}
		}
		if svc == nil && srv == nil {
			return nil
		}
		if svc != nil {
			// Service Commands
			switch cmd {
			case CommandStart:
				return m.startService(svc)
			case CommandStop:
				return m.stopService(svc)
			case CommandRestart:
				if er := m.stopService(svc); er != nil {
					return er
				}
				return m.startService(svc)
			default:
				return fmt.Errorf("unsupported command %s", cmd)
			}
		} else if srv != nil {
			// Server Commands
			switch cmd {
			case CommandStart:
				return m.startServer(srv, m.serveOptions...)
			case CommandStop:
				return m.stopServer(srv)
			case CommandRestart:
				if er := m.stopServer(srv); er != nil {
					return er
				}
				return m.startServer(srv, m.serveOptions...)
			default:
				return fmt.Errorf("unsupported command %s", cmd)
			}
		}
		return nil
	})
	if er != nil {
		m.logger.Error("Manager cannot watch broker: " + er.Error())
	}
	return er
}

func (m *manager) regRunningService(name string) (bool, int) {
	ll, _ := m.internalRegistry.List(registry.WithType(pb.ItemType_SERVICE), registry.WithName(name))
	for _, l := range ll {
		if l.Metadata()[registry.MetaStatusKey] != string(registry.StatusStopped) && l.Metadata()[registry.MetaStatusKey] != string(registry.StatusWaiting) {
			return true, len(ll)
		}
	}
	return false, 0
}

func (m *manager) WatchTransientStatus() {
	options := []registry.Option{
		registry.WithType(pb.ItemType_NODE),
		registry.WithType(pb.ItemType_SERVER),
		registry.WithAction(pb.ActionType_CREATE),
		registry.WithAction(pb.ActionType_UPDATE),
		registry.WithContext(m.ctx),
		registry.WithFilter(func(item registry.Item) bool {
			var node registry.Node
			if item.As(&node) {
				if item.ID() != m.root.ID() {
					return false
				}
			}

			var server registry.Server
			if item.As(&server) {
				meta := item.Metadata()
				if rootID, ok := meta[runtime.NodeRootID]; !ok || rootID != m.root.ID() {
					return false
				}
			}

			if status, ok := item.Metadata()[registry.MetaStatusKey]; !ok || status != string(registry.StatusTransient) {
				return false
			}

			return true
		}),
	}

	w, err := m.internalRegistry.Watch(options...)
	if err != nil {
		return
	}
	defer w.Stop()

	for {
		res, er := w.Next()
		if er != nil {
			break
		}

		for _, i := range res.Items() {
			statusToSet := string(registry.StatusReady)
			items := m.internalRegistry.ListAdjacentItems(
				registry.WithAdjacentSourceItems([]registry.Item{i}),
				registry.WithAdjacentTargetOptions(registry.WithType(pb.ItemType_SERVICE)),
			)
			for _, item := range items {
				itemStatus := item.Metadata()[registry.MetaStatusKey]
				if itemStatus != string(registry.StatusReady) && itemStatus != string(registry.StatusWaiting) && itemStatus != string(registry.StatusError) {
					statusToSet = string(registry.StatusTransient)
					break
				}
				if itemStatus == string(registry.StatusError) && statusToSet == string(registry.StatusReady) {
					statusToSet = string(registry.StatusError)
				}
			}

			if ms, ok := i.(registry.MetaSetter); ok {
				meta := i.Metadata()
				meta[registry.MetaTimestampKey] = fmt.Sprintf("%d", time.Now().UnixNano())
				meta[registry.MetaStatusKey] = statusToSet
				ms.SetMetadata(meta)

				go m.internalRegistry.Register(ms.(registry.Item))
			}
		}
	}
}

func (m *manager) WatchServerUniques(srv server.Server, ss []service.Service, count int) {
	db := debounce.New(time.Duration(count*3) * time.Second)
	options := []registry.Option{
		registry.WithType(pb.ItemType_SERVICE),
		registry.WithAction(pb.ActionType_DELETE),
		registry.WithAction(pb.ActionType_UPDATE),
		registry.WithContext(m.ctx),
	}
	// Watch specific names
	for _, s := range ss {
		options = append(options, registry.WithName(s.Name()))
	}
	// Exclude local IDs
	options = append(options, registry.WithFilter(func(item registry.Item) bool {
		for _, s := range ss {
			if s.ID() == item.ID() {
				m.logger.Debug("FILTERING event on " + item.Name() + " as it is locally managed")
				return false
			}
		}
		return true
	}))
	w, _ := m.internalRegistry.Watch(options...)
	defer w.Stop()

	for {
		res, er := w.Next()
		if er != nil {
			break
		}

		if res.Action() == pb.ActionType_UPDATE {
			var hasStopped bool
			for _, i := range res.Items() {
				if s, ok := i.Metadata()[registry.MetaStatusKey]; ok && s == string(registry.StatusStopped) {
					hasStopped = true
				}
			}
			if !hasStopped {
				continue
			}
		}

		var iNames []string
		for _, i := range res.Items() {
			iNames = append(iNames, i.Name())
		}

		m.logger.Info("Delete event received for " + strings.Join(iNames, "|") + ", debounce server Restart" + strconv.Itoa(count))
		db(func() {
			if srv.NeedsRestart() {
				w.Stop()
				m.logger.Info(" -- Restarting server now", zap.Int8("type", int8(srv.Type())), zap.String("name", srv.Name()))
				if er := m.stopServer(srv); er != nil {
					m.logger.Error("Error while stopping server"+er.Error(), zap.Error(er))
				}
				if er := m.startServer(srv, m.serveOptions...); er != nil {
					m.logger.Error("Error while starting server "+er.Error(), zap.Error(er))
				}
			} else {
				for _, s := range ss {
					for _, i := range res.Items() {
						if s.Name() == i.Name() {
							m.logger.Info(" -- Restarting service now", zap.String("name", s.Name()))
							s.Stop()

							s.Start()
						}
					}
				}
			}
		})
	}
}

func (m *manager) MustGetConfig(ctx context.Context) (out config.Store) {
	out, _ = m.configResolver.Get(ctx)

	return
}<|MERGE_RESOLUTION|>--- conflicted
+++ resolved
@@ -45,7 +45,6 @@
 	"github.com/pydio/cells/v4/common"
 	"github.com/pydio/cells/v4/common/broker"
 	"github.com/pydio/cells/v4/common/config"
-	"github.com/pydio/cells/v4/common/config/migrations"
 	"github.com/pydio/cells/v4/common/config/revisions"
 	"github.com/pydio/cells/v4/common/crypto"
 	"github.com/pydio/cells/v4/common/middleware"
@@ -57,7 +56,6 @@
 	"github.com/pydio/cells/v4/common/server"
 	"github.com/pydio/cells/v4/common/service"
 	"github.com/pydio/cells/v4/common/storage"
-	"github.com/pydio/cells/v4/common/telemetry"
 	"github.com/pydio/cells/v4/common/telemetry/log"
 	"github.com/pydio/cells/v4/common/utils/cache"
 	"github.com/pydio/cells/v4/common/utils/configx"
@@ -156,80 +154,21 @@
 	ctx = propagator.With(ctx, ContextKey, m)
 	runtime.Init(ctx, "system")
 
+	// Load bootstrap and compute base depending on process
+	bootstrap, err := NewBootstrap(m.ctx, runtime.GetString(runtime.KeyBootstrapTpl))
+	if err != nil {
+		return nil, err
+	}
+	base := runtime.GetString(runtime.KeyBootstrapRoot)
+	if name := runtime.Name(); name != "" && name != "default" {
+		base += strings.Join(strings.Split("_"+name, "_"), "/processes/")
+	}
+
 	if reg, err := m.initInternalRegistry(); err != nil {
 		return nil, err
 	} else {
 		m.internalRegistry = reg
 		ctx = propagator.With(ctx, registry.ContextKey, reg)
-	}
-
-	// Load bootstrap and compute base depending on process
-<<<<<<< HEAD
-	bootstrap, err := loadBootstrap(ctx)
-	if err != nil {
-		return nil, err
-	}
-
-	base := runtime.GetString("bootstrap_root")
-=======
-	var err error
-	if m.bootstrap, err = NewBootstrap(m.ctx, runtime.GetString(runtime.KeyBootstrapTpl)); err != nil {
-		return nil, err
-	}
-	base := runtime.GetString(runtime.KeyBootstrapRoot)
->>>>>>> fc2ba5cc
-	if name := runtime.Name(); name != "" && name != "default" {
-		base += strings.Join(strings.Split("_"+name, "_"), "/processes/")
-	}
-
-<<<<<<< HEAD
-	// Initialise processes
-=======
-	// TODO : this would imply using eg.Wait() somewhere, is normal ?
->>>>>>> fc2ba5cc
-	var eg errgroup.Group
-	eg.Go(func() error {
-		return m.initProcesses(ctx, bootstrap, base)
-	})
-
-	// Initialising listeners
-	if err := m.initListeners(ctx, bootstrap, base); err != nil {
-		return nil, err
-	}
-
-	// Initialising default connections
-	if err := m.initConnections(ctx, bootstrap, base); err != nil {
-		return nil, err
-	}
-
-	// Initialising servers
-	if err := m.initServers(ctx, bootstrap, base); err != nil {
-		return nil, err
-	}
-
-	// Initialising storages
-	if err := m.initStorages(ctx, bootstrap, base); err != nil {
-		return nil, err
-	}
-
-	// Initialising queues
-	if err := m.initQueues(ctx, bootstrap, base); err != nil {
-		return nil, err
-	}
-
-	// Initialising caches
-	if err := m.initCaches(ctx, bootstrap, base); err != nil {
-		return nil, err
-	}
-
-	runtime.Init(ctx, "discovery")
-	runtime.Init(ctx, m.ns)
-
-	if reg, err := m.initSOTWRegistry(ctx); err != nil {
-		return nil, err
-	} else {
-		m.sotwRegistry = reg
-		ctx = propagator.With(ctx, registry.ContextSOTWKey, reg)
 	}
 
 	if store, err := m.initKeyring(ctx); err != nil {
@@ -249,6 +188,52 @@
 			return nil, err
 		}
 	}
+
+	// TODO : this would imply using eg.Wait() somewhere, is normal ?
+	var eg errgroup.Group
+	eg.Go(func() error {
+		return m.initProcesses(ctx, bootstrap, base)
+	})
+
+	// Initialising listeners
+	if err := m.initListeners(ctx, bootstrap, base); err != nil {
+		return nil, err
+	}
+
+	// Initialising default connections
+	if err := m.initConnections(ctx, bootstrap, base); err != nil {
+		return nil, err
+	}
+
+	// Initialising servers
+	if err := m.initServers(ctx, bootstrap, base); err != nil {
+		return nil, err
+	}
+
+	// Initialising storages
+	if err := m.initStorages(ctx, bootstrap, base); err != nil {
+		return nil, err
+	}
+
+	// Initialising queues
+	if err := m.initQueues(ctx, bootstrap, base); err != nil {
+		return nil, err
+	}
+
+	// Initialising caches
+	if err := m.initCaches(ctx, bootstrap, base); err != nil {
+		return nil, err
+	}
+
+	if reg, err := m.initSOTWRegistry(ctx); err != nil {
+		return nil, err
+	} else {
+		m.sotwRegistry = reg
+		ctx = propagator.With(ctx, registry.ContextSOTWKey, reg)
+	}
+
+	runtime.Init(ctx, "discovery")
+	runtime.Init(ctx, m.ns)
 
 	m.ctx = ctx
 
@@ -355,7 +340,7 @@
 	// Keyring store
 	keyringStore, err := config.OpenStore(ctx, runtime.KeyringURL())
 	if err != nil {
-		return fmt.Errorf("could not init keyring store %v", err)
+		return nil, fmt.Errorf("could not init keyring store %v", err)
 	}
 
 	// Keyring start and creation of the master password
@@ -365,7 +350,7 @@
 
 	password, err := kr.Get(common.ServiceGrpcNamespace_+common.ServiceUserKey, common.KeyringMasterKey)
 	if err != nil {
-		return fmt.Errorf("could not get master password %v", err)
+		return nil, fmt.Errorf("could not get master password %v", err)
 	}
 
 	runtime.SetVaultMasterKey(password)
@@ -387,9 +372,7 @@
 		//if debounceVersions {
 		//	rOpt = append(rOpt, config.WithDebounce(2*time.Second))
 		//}
-		var versionsStore revisions.Store
 		mainStore, versionsStore = revProvider.AsRevisionsStore(rOpt...)
-		ctx = propagator.With(ctx, config.RevisionsKey, versionsStore)
 	}
 
 	// Wrap config with vaultConfig if set
@@ -397,46 +380,47 @@
 	if err != nil {
 		return nil, nil, nil, err
 	}
-	ctx = propagator.With(ctx, config.VaultKey, vaultStore)
+
 	mainStore = config.NewVault(vaultStore, mainStore)
 
 	// Additional Proxy
 	mainStore = config.Proxy(mainStore)
-	ctx = context.WithValue(ctx, config.ContextKey, mainStore)
-
-	if !runtime.IsFork() {
-		if config.Get(ctx, "version").String() == "" && config.Get(ctx, "defaults/database").String() == "" {
-			var data interface{}
-			if err := json.Unmarshal([]byte(config.SampleConfig), &data); err == nil {
-				if err := config.Get(ctx).Set(data); err == nil {
-					_ = config.Save(ctx, common.PydioSystemUsername, "Initialize with sample config")
-				}
-			}
-		}
-
-		// Need to do something for the versions
-		if save, err := migrations.UpgradeConfigsIfRequired(config.Get(ctx), common.Version()); err == nil && save {
-			if err := config.Save(ctx, common.PydioSystemUsername, "Configs upgrades applied"); err != nil {
-				return nil, nil, nil, fmt.Errorf("could not save config migrations %v", err)
-			}
-		}
-	}
-
-	cfgPath := []string{"services", common.ServiceGrpcNamespace_ + common.ServiceLog}
-	config.GetAndWatch(ctx, cfgPath, func(values configx.Values) {
-		conf := telemetry.Config{
-			Loggers: []log.LoggerConfig{{
-				Encoding: "console",
-				Level:    "debug",
-				Outputs:  []string{"stdout:///"},
-			}},
-		}
-		if values.Scan(&conf) == nil {
-			if e := conf.Reload(ctx); e != nil {
-				fmt.Println("Error reloading", e)
-			}
-		}
-	})
+
+	// TODO - should be a migration
+	//if !runtime.IsFork() {
+	//	if config.Get(ctx, "version").String() == "" && config.Get(ctx, "defaults/database").String() == "" {
+	//		var data interface{}
+	//		if err := json.Unmarshal([]byte(config.SampleConfig), &data); err == nil {
+	//			if err := config.Get(ctx).Set(data); err == nil {
+	//				_ = config.Save(ctx, common.PydioSystemUsername, "Initialize with sample config")
+	//			}
+	//		}
+	//	}
+	//
+	//	// Need to do something for the versions
+	//	if save, err := migrations.UpgradeConfigsIfRequired(config.Get(ctx), common.Version()); err == nil && save {
+	//		if err := config.Save(ctx, common.PydioSystemUsername, "Configs upgrades applied"); err != nil {
+	//			return nil, nil, nil, fmt.Errorf("could not save config migrations %v", err)
+	//		}
+	//	}
+	//}
+
+	// TODO - same should probably be in a migration
+	//cfgPath := []string{"services", common.ServiceGrpcNamespace_ + common.ServiceLog}
+	//config.GetAndWatch(ctx, cfgPath, func(values configx.Values) {
+	//	conf := telemetry.Config{
+	//		Loggers: []log.LoggerConfig{{
+	//			Encoding: "console",
+	//			Level:    "debug",
+	//			Outputs:  []string{"stdout:///"},
+	//		}},
+	//	}
+	//	if values.Scan(&conf) == nil {
+	//		if e := conf.Reload(ctx); e != nil {
+	//			fmt.Println("Error reloading", e)
+	//		}
+	//	}
+	//})
 
 	return mainStore, vaultStore, versionsStore, nil
 }
