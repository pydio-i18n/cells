--- conflicted
+++ resolved
@@ -25,6 +25,7 @@
 	"context"
 	"fmt"
 	"github.com/pydio/cells/v4/common/config/migrations"
+	"github.com/pydio/cells/v4/common/telemetry"
 	"net"
 	"net/url"
 	"os"
@@ -108,7 +109,6 @@
 	// registries
 	// - internal
 	internalRegistry registry.Registry
-
 	// - state of the world
 	sotwRegistry *openurl.Pool[registry.Registry]
 
@@ -263,21 +263,18 @@
 		ctx = propagator.With(ctx, config.VaultKey, vault)
 		ctx = propagator.With(ctx, config.RevisionsKey, revisions)
 
-<<<<<<< HEAD
+		if err := bootstrap.reload(ctx, store); err != nil {
+			return nil, err
+		}
+
+		m.initTelemetry(ctx, bootstrap, store)
+
 		go func() {
 			if err := runtime.MultiContextManager().Iterate(ctx, func(ctx context.Context, name string) error {
 				var configStore config.Store
 				if ok := propagator.Get(ctx, config.ContextKey, &configStore); !ok {
 					return errors.New("config not reachable")
 				}
-=======
-		if err := bootstrap.reload(ctx, store); err != nil {
-			return nil, err
-		}
-
-		m.initTelemetry(ctx, bootstrap, store)
-	}
->>>>>>> c4490765
 
 				var data any
 				if err := json.Unmarshal([]byte(config.SampleConfig), &data); err == nil {
@@ -514,31 +511,10 @@
 		return versionsStore, nil
 	})
 
-<<<<<<< HEAD
-	// TODO - Move this config inside defaults, not in services/pydio.grpc.log
-	// We want to read this from config (not boostrap) as it will be hot-reloaded if config is changed
-	//cfgPath := []string{"services", common.ServiceGrpcNamespace_ + common.ServiceLog}
-	//config.GetAndWatch(mainStore, cfgPath, func(values configx.Values) {
-	//	conf := telemetry.Config{
-	//		Loggers: []log.LoggerConfig{{
-	//			Encoding: "console",
-	//			Level:    "info",
-	//			Outputs:  []string{"stdout:///"},
-	//		}},
-	//	}
-	//	if values.Scan(&conf) == nil {
-	//		if e := conf.Reload(ctx); e != nil {
-	//			fmt.Println("Error reloading", e)
-	//		}
-	//	}
-	//})
-
 	return mainStorePool, vaultStorePool, versionsStorePool, nil
-=======
-	return mainStore, vaultStore, versionsStore, nil
-}
-
-func (m *manager) initTelemetry(ctx context.Context, bootstrap *Bootstrap, store config.Store) {
+}
+
+func (m *manager) initTelemetry(ctx context.Context, bootstrap *Bootstrap, storePool *openurl.Pool[config.Store]) {
 	// Default is taken from bootstrap
 	conf := &telemetry.Config{
 		Loggers: []log.LoggerConfig{{
@@ -547,8 +523,14 @@
 			Outputs:  []string{"stdout:///"},
 		}},
 	}
+
 	// Then read from bootstrap
 	_ = bootstrap.Val("#/telemetry").Scan(&conf)
+
+	store, err := storePool.Get(ctx)
+	if err != nil {
+		return
+	}
 
 	var configLoaded bool
 	// And finally from config, it will be hot-reloaded if config is changed
@@ -565,7 +547,6 @@
 			fmt.Println("Error loading telemetry setup", e)
 		}
 	}
->>>>>>> c4490765
 }
 
 func (m *manager) initInternalRegistry(ctx context.Context, bootstrap *Bootstrap, base string) (registry.Registry, error) {
@@ -1682,19 +1663,7 @@
 		server.WithBeforeServe(func(...registry.RegisterOption) error {
 			return svc.Start(registry.WithContextR(m.ctx))
 		}),
-		server.WithAfterServe(func(oo ...registry.RegisterOption) error {
-			//if er := runtime.MultiContextManager().Iterate(m.ctx, func(ctx context.Context, _ string) error {
-			//	log.Logger(ctx).Info("After Server update")
-			//	if locker := m.internalRegistry.NewLocker("update-service-version-" + svc.Name()); locker != nil {
-			//		locker.Lock()
-			//		defer locker.Unlock()
-			//	}
-			//
-			//	return service.UpdateServiceVersion(ctx, svc.Options())
-			//}); er != nil {
-			//	log.Logger(m.ctx).Error("Error while updating service version", zap.Error(er))
-			//}
-
+		server.WithAfterServe(func(...registry.RegisterOption) error {
 			return svc.OnServe(registry.WithContextR(m.ctx))
 		}),
 	}
