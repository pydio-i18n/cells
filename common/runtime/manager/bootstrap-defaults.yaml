--- conflicted
+++ resolved
@@ -18,6 +18,18 @@
       bind: *bind
       addr: 0
 
+  queues: &queues
+    debouncer:
+     uri: mem://?debounce={{ .debounce }}&idle={{ .idle }}&max={{ .max }}&openerID={{ .openerID }}&tenant={{ .Tenant }}
+    persisted:
+      uri: fifo://{{ autoMkdir (joinPath  ( serviceDataDir .Service ) ( tenantPathWithBlank .Tenant "default" ) ) }}?name={{ .name }}&prefix={{ .prefix }}
+
+  caches: &caches
+    short:
+      uri: pm://?evictionTime={{ .evictionTime}}&cleanWindow={{ .cleanWindow }}&tenant={{ .Tenant }}&prefix={{ .prefix }}
+    shared:
+      uri: bigcache://?evictionTime={{ .evictionTime }}&cleanWindow={{ .cleanWindow }}&tenant={{ .Tenant }}&prefix={{ .prefix }}
+
   #--------------------------------------------
   # Default connection to runtime functions
   #--------------------------------------------
@@ -57,94 +69,8 @@
   # Default env configuration
   #--------------------------------------------
   env: &env
-<<<<<<< HEAD
-=======
     CELLS_LOG: info
->>>>>>> 90306063
     CELLS_USE_REGISTRY_SESSION: true
-    PYDIO_ADMIN_USER_LOGIN: admin
-    PYDIO_ADMIN_USER_PASSWORD: admin
-    CELLS_GLOBAL_SECRET: a-very-insecure-secret-for-checking-out-the-demo
-    CELLS_OAUTH_CONNECTORS: [
-          {
-            "type": "pydio",
-            "id": "pydio",
-            "name": "Pydio Cells"
-          }
-        ]
-    CELLS_OAUTH_CORS: {
-      "public": {
-        "allowedOrigins": "*"
-      }
-    }
-    CELLS_OAUTH_CLIENTS: [
-       {
-            "client_id": "cells-frontend",
-            "client_name": "CellsFrontend Application",
-            "revokeRefreshTokenAfterInactivity": "2h",
-            "grant_types": [
-              "authorization_code",
-              "refresh_token"
-            ],
-            "redirect_uris": [
-              "#default_bind#/auth/callback"
-            ],
-            "post_logout_redirect_uris": [
-              "#default_bind#/auth/logout"
-            ],
-            "response_types": [ "code", "token", "id_token" ],
-            "scope": "openid email profile pydio offline"
-          },
-          {
-            "client_id": "cells-sync",
-            "client_name": "CellsSync Application",
-            "grant_types": [
-              "authorization_code",
-              "refresh_token"
-            ],
-            "redirect_uris": [
-              "http://localhost:3000/servers/callback",
-              "http://localhost:[3636-3666]/servers/callback"
-            ],
-            "response_types": [ "code", "token", "id_token" ],
-            "scope": "openid email profile pydio offline"
-          },
-          {
-            "client_id": "cells-client",
-            "client_name": "Cells Client CLI Tool",
-            "grant_types": [
-              "authorization_code",
-              "refresh_token"
-            ],
-            "redirect_uris": [
-              "http://localhost:3000/servers/callback",
-              "#binds...#/oauth2/oob"
-            ],
-            "response_types": [
-              "code",
-              "token",
-              "id_token"
-            ],
-            "scope": "openid email profile pydio offline"
-          },
-          {
-            "client_id": "cells-mobile",
-            "client_name": "Mobile Applications",
-            "grant_types": [
-              "authorization_code",
-              "refresh_token"
-            ],
-            "redirect_uris": [
-              "cellsauth://callback"
-            ],
-            "response_types": [
-              "code",
-              "token",
-              "id_token"
-            ],
-            "scope": "openid email profile pydio offline"
-          }
-        ]
     GRPC_EXPERIMENTAL_XDS_FEDERATION: true
     GRPC_XDS_BOOTSTRAP_CONFIG: {
       "xds_servers": [
@@ -160,16 +86,24 @@
           ]
         }
       ],
+      "client_default_listener_resource_name_template": "xdstp://default.cells.com/envoy.config.listener.v3.Listener/grpc/client/%s",
+      "server_listener_resource_name_template": "xdstp://default.cells.com/envoy.config.listener.v3.Listener/grpc/server/%s",
       "node": {
-        "id": "test-id"
+        "id": "test-id",
+        "locality": {
+          "zone": "us-central1-a"
+        }
       },
       "authorities": {
         "default.cells.com": {
-          "client_listener_resource_name_template": "xdstp://default.cells.com/envoy.config.listener.v3.Listener/grpc/client/%s",
-          "server_listener_resource_name_template": "xdstp://default.cells.com/envoy.config.listener.v3.Listener/grpc/server/%s",
+          "client_listener_resource_name_template": "xdstp://default.cells.com/envoy.config.listener.v3.Listener/grpc/client/%s"
+        },
+        "sub1.cells.com": {
+          "client_listener_resource_name_template": "xdstp://sub1.cells.com/envoy.config.listener.v3.Listener/grpc/client/%s",
+          "server_listener_resource_name_template": "xdstp://sub1.cells.com/envoy.config.listener.v3.Listener/grpc/server/%s",
           "xds_servers": [
             {
-              "server_uri": "127.0.0.1:8030",
+              "server_uri": "127.0.0.1:8130",
               "server_features": [
                 "xds_v3"
               ],
@@ -184,18 +118,11 @@
       }
     }
 
-#    ,
-#    "locality": {
-#      "zone": "us-central1-a"
-#    }
-#
-#      "client_default_listener_resource_name_template": "xdstp://default.cells.com/envoy.config.listener.v3.Listener/grpc/client/%s",
-#      "server_listener_resource_name_template": "xdstp://default.cells.com/envoy.config.listener.v3.Listener/grpc/server/%s",
-
   #------------------------------------
   # All services
   #------------------------------------
   services: &services
+
     pydio.grpc.oauth:
       storages:
         main:
@@ -319,19 +246,11 @@
             prefix: idm_usr_
             policies: idm_usr_meta_policies
 
-  #------------------------------------
-  # All storages
-  #------------------------------------
+  # Storages
   storages: &storages
     sql:
-      uri: "sqlite://file::memory:?cache=shared&prefix={{ .Meta.prefix }}&policies={{ .Meta.policies }}&singular={{ .Meta.singular }}"
-#    bolt:
-#      uri: "boltdbdiscard://"
+      uri: mysql://root:P@ssw0rd@tcp(localhost:3306)/cells{{ tenantSepWithBlank .Tenant "" "default" }}?parseTime=true&prefix={{ .Meta.prefix }}&policies={{ .Meta.policies }}&singular={{ .Meta.singular }}
+    bolt:
+      uri: boltdb://{{ autoMkdir (joinPath  ( serviceDataDir .Service ) ( tenantPathWithBlank .Tenant "default" ) ) }}/{{ .Meta.file }}
     bleve:
-      uri: bleve://{{ autoMkdir (joinPath (serviceDataDir .Service) (tenantPathWithBlank .Tenant "default")) }}/{{ .Meta.file }}
-#    sql:
-#      uri: mysql://root:P@ssw0rd@tcp(localhost:3306)/cells{{ tenantSepWithBlank .Tenant "" "default" }}?parseTime=true&prefix={{ .Meta.prefix }}&policies={{ .Meta.policies }}&singular={{ .Meta.singular }}
-    bolt:
-      uri: boltdb://{{ autoMkdir (joinPath (serviceDataDir .Service) (tenantPathWithBlank .Tenant "default")) }}/{{ .Meta.file }}
-#    bleve:
-#      uri: bleve://{{ autoMkdir (joinPath (serviceDataDir .Service) (tenantPathWithBlank .Tenant "default")) }}/{{ .Meta.file }}+      uri: bleve://{{ autoMkdir (joinPath  ( serviceDataDir .Service ) ( tenantPathWithBlank .Tenant "default" ) ) }}/{{ .Meta.file }}