name: main

#--------------------------------------------
# Default variables
#--------------------------------------------
bind: &bind 0.0.0.0
advertise: &advertise 0.0.0.0

#--------------------------------------------
# Default connection to runtime functions
#--------------------------------------------
<<<<<<< HEAD
tenants:
  default:
    connections:
      config:
        uri: file:///Users/charles/Library/Application Support/Pydio/cells5/pydio.json
      registry:
        uri: mem://?cache=shared
      broker:
        uri: mem://
      logs:
        uri: file://stdout
      sql:
        uri: sqlite3_extended://:memory
      nosql:

=======
>>>>>>> f1a36c09
connections: &connections
  config:
    uri: xds://default.cells.com/cells
  registry:
    uri: xds://default.cells.com/cells
  broker:
    uri: xds://default.cells.com/cells



#--------------------------------------------
# Default servers configuration
#--------------------------------------------
servers: &servers
  grpc:
    bind: *bind
    advertise: *advertise
    port: 0
  grpc_discovery:
    bind: *bind
    advertise: *advertise
    port: 0
  http:
    bind: *bind
    advertise: *advertise
    type: http
    port: 0

#--------------------------------------------
# Default env configuration
#--------------------------------------------
env: &env
  CELLS_USE_REGISTRY_SESSION: true
  GRPC_EXPERIMENTAL_XDS_FEDERATION: true
  GRPC_XDS_BOOTSTRAP_CONFIG: {
    "xds_servers": [
      {
        "server_uri": "0.0.0.0:8030",
        "server_features": [
          "xds_v3"
        ],
        "channel_creds": [
          {
            "type": "insecure"
          }
        ]
      }
    ],
    "client_default_listener_resource_name_template": "xdstp://default.cells.com/envoy.config.listener.v3.Listener/grpc/client/%s",
    "server_listener_resource_name_template": "xdstp://default.cells.com/envoy.config.listener.v3.Listener/grpc/server/%s",
    "node": {
      "id": "test-id",
      "locality": {
        "zone": "us-central1-a"
      }
    },
    "authorities": {
      "default.cells.com": {
        "client_listener_resource_name_template": "xdstp://default.cells.com/envoy.config.listener.v3.Listener/grpc/client/%s"
      },
      "tenant.cells.com": {
        "client_listener_resource_name_template": "xdstp://tenant.cells.com/envoy.config.listener.v3.Listener/grpc/client/%s",
        "server_listener_resource_name_template": "xdstp://tenant.cells.com/envoy.config.listener.v3.Listener/grpc/server/%s",
        "xds_servers": [
          {
            "server_uri": "127.0.0.1:8130",
            "server_features": [
              "xds_v3"
            ],
            "channel_creds": [
              {
                "type": "insecure"
              }
            ]
          }
        ]
      }
    }
  }

#--------------------------------------------
# All processes
#--------------------------------------------
processes:
  discovery:
    runtime: discovery
    connections:
      <<: *connections
      search:
        uri: bleve:///Users/charles/Library/Application Support/Pydio/cells5/search
      config:
        uri: file:///Users/charles/Library/Application Support/Pydio/cells5/pydio.json
      registry:
        uri: mem://?cache=shared
      broker:
        uri: mem://

    servers:
      <<: *servers
      grpc:
        port: 8030
      http:
        type: caddy
        port: 8080

    env: *env

    services:
      discovery:
      gateway:
      frontend:
      data:
      scheduler:
      auth:
      broker:
      idm:


      #  data:
      #    connections: *connections
      #    servers: *servers
      #    env: *env
      #
      #    services:
      #      data:

      #  idm:
      #    connections: *connections
      #    servers: *servers
      #    env: *env
      #
      #    services:


      #  datasource-peer:
      #    connections: *connections
      #    servers: *servers
      #    env: *env
      #
      #    services:
      #      datasource:
      #        - pydio.grpc.data.objects.peer
      #
      #  {{ if .Config }}
      #  {{ $objectsVal := .Config.Val "services/pydio.grpc.data.objects/sources" }}
      #  {{ $ := .Config }}
      #  {{ range $objectsVal.StringArray }}
      #  {{ if or (lt (len .) 8) (ne (slice . 0 8) ("updated:")) }}
      #  {{ if not ($.Val "services" (print "pydio.grpc.data.objects." .) "Disabled").Bool }}
      #  objects-{{ . }}:
      #    connections: *connections
      #    servers: *servers
      #    env: *env
      #
      #    services:
      #      datasource:
      #        - pydio.grpc.data.objects.{{ . }}
      #  {{ end }}
      #  {{ end }}
      #  {{ end }}
      #
      #  {{ $indexesVal := .Config.Val "services/pydio.grpc.data.index/sources" }}
      #  {{ $ := .Config }}
      #  {{ range $indexesVal.StringArray }}
      #  {{ if or (lt (len .) 8) (ne (slice . 0 8) ("updated:")) }}
      #  {{ if not ($.Val "services" (print "pydio.grpc.data.index." .) "Disabled").Bool }}
      #  index-{{ . }}:
      #    #{{ if eq . "pydiods1" }}debug: true{{ end }}
      #    connections: *connections
      #    servers: *servers
      #    env: *env
      #
      #    services:
      #      datasource:
      #        - pydio.grpc.data.index.{{ . }}
      #  {{ end }}
      #  {{ end }}
      #  {{ end }}
      #
      #  {{ $syncVal := .Config.Val "services/pydio.grpc.data.sync/sources" }}
      #  {{ $ := .Config }}
      #  {{ range $syncVal.StringArray }}
      #  {{ if or (lt (len .) 8) (ne (slice . 0 8) ("updated:")) }}
      #  {{ if not ($.Val "services" (print "pydio.grpc.data.sync." .) "Disabled").Bool }}
      #  sync-{{ . }}:
      #    #{{ if eq . "pydiods1" }}debug: true{{ end }}
      #    connections: *connections
      #    servers: *servers
      #    env: *env
      #
      #    services:
      #      datasource:
      #        - pydio.grpc.data.sync.{{ . }}
      #  {{ end }}
      #  {{ end }}
      #  {{ end }}
      #  {{ end }}

# Storages
storages: &storages
  sql:
    uri: "sqlite3-extended://:memory:"
  nosql:
    uri: bleve://tmp/{{ .Value service }}
  bolt:
    uri: boltdb:///tmp/{{ .Value tenant }}/{{ .Value prefix }}.db
  fifo:
    uri: goq:///tmp/{{ .Value tenant }}/fifo/{{ .Value prefix }}?evictionTime={{ .evictionTime }}
  user:
    uri: mysql://tcp(localhost:3306)/cells-{{ .Value tenant }}?prefix={{ .Value prefix }}&shardedBy=name
  redis-cache:
    uri: redis://:53535/{{tenant}}



#------------------------------------
# All services
#------------------------------------
services:
  pydio.grpc.meta:
    caches:
      - type: fifo
        prefix: meta
    storages:
      - type: sql1
        prefix: idm_meta_
      - type: sql2
        name: readonly
        prefix: idm_meta_
  pydio.grpc.search:
    storages:
      - type: bolt
        path: chat
  pydio.grpc.docstore:
    storages:
      - type: redis-cache
        target: core
      - type: bolt
        name: core

  pydio.grpc.role:
    caches:
      - type: fifo
        prefix: role
        evictionTime: 30s
    storages:
      - type: sql
        prefix: idm_role_<|MERGE_RESOLUTION|>--- conflicted
+++ resolved
@@ -9,24 +9,6 @@
 #--------------------------------------------
 # Default connection to runtime functions
 #--------------------------------------------
-<<<<<<< HEAD
-tenants:
-  default:
-    connections:
-      config:
-        uri: file:///Users/charles/Library/Application Support/Pydio/cells5/pydio.json
-      registry:
-        uri: mem://?cache=shared
-      broker:
-        uri: mem://
-      logs:
-        uri: file://stdout
-      sql:
-        uri: sqlite3_extended://:memory
-      nosql:
-
-=======
->>>>>>> f1a36c09
 connections: &connections
   config:
     uri: xds://default.cells.com/cells
@@ -116,9 +98,9 @@
     connections:
       <<: *connections
       search:
-        uri: bleve:///Users/charles/Library/Application Support/Pydio/cells5/search
+        uri: bleve:///Users/ghecquet/Library/Application Support/Pydio/cells/search
       config:
-        uri: file:///Users/charles/Library/Application Support/Pydio/cells5/pydio.json
+        uri: file:///Users/ghecquet/Library/Application Support/Pydio/cells/pydio.json
       registry:
         uri: mem://?cache=shared
       broker:
