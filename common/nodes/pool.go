/*
 * Copyright (c) 2019-2021. Abstrium SAS <team (at) pydio.com>
 * This file is part of Pydio Cells.
 *
 * Pydio Cells is free software: you can redistribute it and/or modify
 * it under the terms of the GNU Affero General Public License as published by
 * the Free Software Foundation, either version 3 of the License, or
 * (at your option) any later version.
 *
 * Pydio Cells is distributed in the hope that it will be useful,
 * but WITHOUT ANY WARRANTY; without even the implied warranty of
 * MERCHANTABILITY or FITNESS FOR A PARTICULAR PURPOSE.  See the
 * GNU Affero General Public License for more details.
 *
 * You should have received a copy of the GNU Affero General Public License
 * along with Pydio Cells.  If not, see <http://www.gnu.org/licenses/>.
 *
 * The latest code can be found at <https://pydio.com>.
 */

package nodes

import (
	"context"
	"fmt"
	"runtime/debug"
	"strings"
	"sync"
	"time"

	servercontext "github.com/pydio/cells/v4/common/server/context"

	"github.com/spf13/viper"
	"go.uber.org/zap"
	"go.uber.org/zap/zapcore"
	"google.golang.org/protobuf/proto"

	"github.com/pydio/cells/v4/common"
	clientgrpc "github.com/pydio/cells/v4/common/client/grpc"
	"github.com/pydio/cells/v4/common/config"
	"github.com/pydio/cells/v4/common/log"
	"github.com/pydio/cells/v4/common/proto/object"
	pb "github.com/pydio/cells/v4/common/proto/registry"
	"github.com/pydio/cells/v4/common/proto/tree"
	"github.com/pydio/cells/v4/common/registry"
	"github.com/pydio/cells/v4/common/utils/configx"
)

type sourceAlias struct {
	dataSource string
	bucket     string
}

type LoadedSource struct {
	*object.DataSource
	Client StorageClient
}

type SourcesPool interface {
	Close()
	GetRuntimeCtx() context.Context
	GetTreeClient() tree.NodeProviderClient
	GetTreeClientWrite() tree.NodeReceiverClient
	GetDataSourceInfo(dsName string, retries ...int) (LoadedSource, error)
	GetDataSources() map[string]LoadedSource
	LoadDataSources()
}

func (s LoadedSource) MarshalLogObject(encoder zapcore.ObjectEncoder) error {
	return encoder.AddObject("DataSource", s.DataSource)
}

// ClientsPool is responsible for discovering available datasources and
// keeping an up to date registry that is used by the routers.
type ClientsPool struct {
	ctx context.Context

	sync.Mutex
	sources map[string]LoadedSource
	aliases map[string]sourceAlias

	// Statically set for testing
	treeClient      tree.NodeProviderClient
	treeClientWrite tree.NodeReceiverClient

	regWatcher  registry.Watcher
	confWatcher configx.Receiver
}

// NewClientsPool creates a client Pool and initialises it by calling the registry.
func NewClientsPool(ctx context.Context, watchRegistry bool) *ClientsPool {

	pool := &ClientsPool{
		ctx:     ctx,
		sources: make(map[string]LoadedSource),
		aliases: make(map[string]sourceAlias),
	}

	if IsUnitTestEnv {
		// Workaround the fact that no registry is present when doing unit tests
		return pool
	}

	go pool.LoadDataSources()
	if watchRegistry {
		reg := servercontext.GetRegistry(ctx)
		if reg == nil {
			debug.PrintStack()
			log.Logger(context.Background()).Warn("Starting clients pool registry watcher with empty registry, will use default")
		}
		go func() {
			e := pool.watchRegistry(reg)
			if e != nil {
				log.Logger(context.Background()).Warn("Cannot watch registry in client pool", zap.Error(e))
			}
		}()
		go pool.watchConfigChanges()
	}

	return pool
}

// Close stops the underlying watcher if defined.
func (p *ClientsPool) Close() {
	if p.regWatcher != nil {
		p.regWatcher.Stop()
	}
	if p.confWatcher != nil {
		p.confWatcher.Stop()
	}
}

func (p *ClientsPool) GetRuntimeCtx() context.Context {
	return p.ctx
}

// GetTreeClient returns the internal NodeProviderClient pointing to the TreeService.
func (p *ClientsPool) GetTreeClient() tree.NodeProviderClient {
	if p.treeClient != nil {
		return p.treeClient
	}
	return tree.NewNodeProviderClient(clientgrpc.GetClientConnFromCtx(p.ctx, common.ServiceGrpcNamespace_+common.ServiceTree))
}

// GetTreeClientWrite returns the internal NodeReceiverClient pointing to the TreeService.
func (p *ClientsPool) GetTreeClientWrite() tree.NodeReceiverClient {
	if p.treeClientWrite != nil {
		return p.treeClientWrite
	}
	return tree.NewNodeReceiverClient(clientgrpc.GetClientConnFromCtx(p.ctx, common.ServiceGrpcNamespace_+common.ServiceTree))
}

// GetDataSourceInfo tries to find information about a DataSource, eventually retrying as DataSource
// could be currently starting and not yet registered in the ClientsPool.
func (p *ClientsPool) GetDataSourceInfo(dsName string, retries ...int) (LoadedSource, error) {

	if dsName == "default" {
		dsName = config.Get("defaults", "datasource").Default("default").String()
	}

	if cl, ok := p.sources[dsName]; ok {

		return cl, nil

	} else if alias, aOk := p.aliases[dsName]; aOk {

		if dsi, e := p.GetDataSourceInfo(alias.dataSource); e != nil {

			return dsi, e

		} else {

			ds := LoadedSource{}
			ds.DataSource = proto.Clone(dsi.DataSource).(*object.DataSource)
			ds.DataSource.ObjectsBucket = alias.bucket
			ds.Client = dsi.Client
			return ds, nil

		}

	} else if len(retries) == 0 || retries[0] <= 5 {

		var retry int
		if len(retries) > 0 {
			retry = retries[0]
		}
		delay := (retry + 1) * 2

		log.Logger(context.Background()).Debug(fmt.Sprintf("[ClientsPool] cannot find datasource, retrying in %ds...", delay), zap.String("ds", dsName), zap.Any("retries", retry))

		<-time.After(time.Duration(delay) * time.Second)
		p.LoadDataSources()
		return p.GetDataSourceInfo(dsName, retry+1)

	} else {

		e := fmt.Errorf("Could not find DataSource " + dsName)
		var keys []string
		for k := range p.sources {
			keys = append(keys, k)
		}
		log.Logger(context.Background()).Error(e.Error(), zap.Strings("currentSources", keys))
		return LoadedSource{}, e

	}

}

// GetDataSources returns currently loaded datasources
func (p *ClientsPool) GetDataSources() map[string]LoadedSource {
	return p.sources
}

// LoadDataSources queries the registry to reload available datasources
func (p *ClientsPool) LoadDataSources() {
	if IsUnitTestEnv {
		// Workaround the fact that no registry is present when doing unit tests
		return
	}

	sources := config.Get("services", common.ServiceGrpcNamespace_+common.ServiceDataSync, "sources").StringArray()
	sources = config.SourceNamesFiltered(sources)

	for _, source := range sources {
		endpointClient := object.NewDataSourceEndpointClient(clientgrpc.GetClientConnFromCtx(p.ctx, common.ServiceGrpcNamespace_+common.ServiceDataSync_+source))
		//to, ca := context.WithTimeout(context.Background(), 3*time.Second)
<<<<<<< HEAD
		to := context.Background()
		response, err := endpointClient.GetDataSourceConfig(to, &object.GetDataSourceConfigRequest{})
=======
		response, err := endpointClient.GetDataSourceConfig(p.ctx, &object.GetDataSourceConfigRequest{})
>>>>>>> aa52e8f1
		if err == nil && response.DataSource != nil {
			log.Logger(p.ctx).Debug("Creating client for datasource " + source)
			if e := p.CreateClientsForDataSource(source, response.DataSource); e != nil {
				log.Logger(p.ctx).Warn("Cannot create clients for datasource "+source, zap.Error(e))
			}
		} else {
			log.Logger(p.ctx).Warn("no answer from endpoint, maybe not ready yet? "+common.ServiceGrpcNamespace_+common.ServiceDataSync_+source, zap.Any("r", response), zap.Error(err))
		}
		//ca()
	}

	if e := p.registerAlternativeClient(common.PydioThumbstoreNamespace); e != nil {
		log.Logger(p.ctx).Warn("Cannot register alternative client "+common.PydioThumbstoreNamespace, zap.Error(e))
	}
	if e := p.registerAlternativeClient(common.PydioDocstoreBinariesNamespace); e != nil {
		log.Logger(p.ctx).Warn("Cannot register alternative client "+common.PydioDocstoreBinariesNamespace, zap.Error(e))
	}
	if e := p.registerAlternativeClient(common.PydioVersionsNamespace); e != nil {
		log.Logger(p.ctx).Warn("Cannot register alternative client "+common.PydioVersionsNamespace, zap.Error(e))
	}
}

func (p *ClientsPool) registerAlternativeClient(namespace string) error {
	dataSource, bucket, err := GetGenericStoreClientConfig(namespace)
	if err != nil {
		return err
	}
	p.Lock()
	defer p.Unlock()
	p.aliases[namespace] = sourceAlias{
		dataSource: dataSource,
		bucket:     bucket,
	}
	return nil
}

func (p *ClientsPool) watchRegistry(reg registry.Registry) error {
	if reg == nil {
		defaultReg, err := registry.OpenRegistry(context.Background(), viper.GetString("registry"))
		if err != nil {
			return err
		}
		reg = defaultReg
	}

	w, err := reg.Watch(registry.WithType(pb.ItemType_SERVICE))
	if err != nil {
		return err
	}
	p.regWatcher = w

	prefix := common.ServiceGrpcNamespace_ + common.ServiceDataSync_

	for {
		r, err := w.Next()
		if err != nil {
			return err
		}

		for _, item := range r.Items() {
			var s registry.Service
			if !item.As(&s) {
				continue
			}
			if !strings.HasPrefix(s.Name(), prefix) {
				continue
			}
			dsName := strings.TrimPrefix(s.Name(), prefix)
			if _, ok := p.sources[dsName]; ok && r.Action() == pb.ActionType_DELETE {
				p.Lock()
				delete(p.sources, dsName)
				p.Unlock()
			}
		}
		p.LoadDataSources()
	}

}

func (p *ClientsPool) watchConfigChanges() {
	for {
		watcher, err := config.Watch("services", common.ServiceGrpcNamespace_+common.ServiceDataSync, "sources")
		if err != nil {
			// Cool-off period
			time.Sleep(1 * time.Second)
			continue
		}

		p.confWatcher = watcher
		for {
			event, err := watcher.Next()
			if err != nil {
				break
			}

			if event != nil {
				p.LoadDataSources()
			}
		}

		watcher.Stop()

		// Cool-off period
		time.Sleep(1 * time.Second)
	}
}

func (p *ClientsPool) CreateClientsForDataSource(dataSourceName string, dataSource *object.DataSource) error {

	log.Logger(context.Background()).Debug("Adding dataSource", zap.String("dsname", dataSourceName))
	loaded := LoadedSource{
		DataSource: dataSource,
	}
	client, err := NewStorageClient(dataSource.ClientConfig())
	if err != nil {
		return err
	}
	loaded.Client = client

	p.Lock()
	p.sources[dataSourceName] = loaded
	p.Unlock()

	return nil
}

func MakeFakeClientsPool(tc tree.NodeProviderClient, tw tree.NodeReceiverClient) *ClientsPool {
	IsUnitTestEnv = true
	c := NewClientsPool(context.TODO(), false)

	c.treeClient = tc
	c.treeClientWrite = tw

	mockDatasource := &object.DataSource{
		Name:          "datasource",
		ObjectsHost:   "localhost",
		ObjectsPort:   9078,
		ApiKey:        "access",
		ApiSecret:     "secret",
		ObjectsSecure: false,
		ObjectsBucket: "bucket",
	}

	// mockClient, err := mockDatasource.CreateClient()
	// if err != nil {
	// 	return nil, err
	// }

	loaded := LoadedSource{
		DataSource: mockDatasource,
	}
	cfg := configx.New()
	_ = cfg.Val("type").Set("mock")
	client, _ := NewStorageClient(cfg)
	loaded.Client = client
	c.sources = map[string]LoadedSource{
		"datasource": loaded,
	}
	/*
		_ = c.CreateClientsForDataSource("datasource", mockDatasource)
		c.aliases["datasource"] = sourceAlias{
			dataSource: "localhost:9078",
			bucket:     "bucket",
		}

	*/

	// coreClient, _ := minio.NewCore("localhost:9078", "access", "secret", false)
	// c.Clients = map[string]*minio.Core{
	// 	"datasource": coreClient,
	// }
	// c.dsBuckets = map[string]string{
	// 	"datasource": "bucket",
	// }
	// c.dsEncrypted = map[string]bool{
	// 	"datasource": true,
	// }
	return c
}<|MERGE_RESOLUTION|>--- conflicted
+++ resolved
@@ -224,31 +224,26 @@
 	for _, source := range sources {
 		endpointClient := object.NewDataSourceEndpointClient(clientgrpc.GetClientConnFromCtx(p.ctx, common.ServiceGrpcNamespace_+common.ServiceDataSync_+source))
 		//to, ca := context.WithTimeout(context.Background(), 3*time.Second)
-<<<<<<< HEAD
-		to := context.Background()
-		response, err := endpointClient.GetDataSourceConfig(to, &object.GetDataSourceConfigRequest{})
-=======
 		response, err := endpointClient.GetDataSourceConfig(p.ctx, &object.GetDataSourceConfigRequest{})
->>>>>>> aa52e8f1
 		if err == nil && response.DataSource != nil {
-			log.Logger(p.ctx).Debug("Creating client for datasource " + source)
+			log.Logger(context.Background()).Debug("Creating client for datasource " + source)
 			if e := p.CreateClientsForDataSource(source, response.DataSource); e != nil {
-				log.Logger(p.ctx).Warn("Cannot create clients for datasource "+source, zap.Error(e))
+				log.Logger(context.Background()).Warn("Cannot create clients for datasource "+source, zap.Error(e))
 			}
 		} else {
-			log.Logger(p.ctx).Warn("no answer from endpoint, maybe not ready yet? "+common.ServiceGrpcNamespace_+common.ServiceDataSync_+source, zap.Any("r", response), zap.Error(err))
+			log.Logger(context.Background()).Warn("no answer from endpoint, maybe not ready yet? "+common.ServiceGrpcNamespace_+common.ServiceDataSync_+source, zap.Any("r", response), zap.Error(err))
 		}
 		//ca()
 	}
 
 	if e := p.registerAlternativeClient(common.PydioThumbstoreNamespace); e != nil {
-		log.Logger(p.ctx).Warn("Cannot register alternative client "+common.PydioThumbstoreNamespace, zap.Error(e))
+		log.Logger(context.Background()).Warn("Cannot register alternative client "+common.PydioThumbstoreNamespace, zap.Error(e))
 	}
 	if e := p.registerAlternativeClient(common.PydioDocstoreBinariesNamespace); e != nil {
-		log.Logger(p.ctx).Warn("Cannot register alternative client "+common.PydioDocstoreBinariesNamespace, zap.Error(e))
+		log.Logger(context.Background()).Warn("Cannot register alternative client "+common.PydioDocstoreBinariesNamespace, zap.Error(e))
 	}
 	if e := p.registerAlternativeClient(common.PydioVersionsNamespace); e != nil {
-		log.Logger(p.ctx).Warn("Cannot register alternative client "+common.PydioVersionsNamespace, zap.Error(e))
+		log.Logger(context.Background()).Warn("Cannot register alternative client "+common.PydioVersionsNamespace, zap.Error(e))
 	}
 }
 
