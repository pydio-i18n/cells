--- conflicted
+++ resolved
@@ -3,11 +3,7 @@
 import (
 	"context"
 	"crypto/tls"
-<<<<<<< HEAD
-
-=======
 	"github.com/pydio/cells/v4/common/dao"
->>>>>>> 1155333c
 	"github.com/pydio/cells/v4/common/server"
 
 	"github.com/google/uuid"
@@ -28,13 +24,8 @@
 	Context context.Context
 	Cancel  context.CancelFunc
 
-<<<<<<< HEAD
-	// DAO        func(dao.DAO) dao.DAO
-	// Prefix     interface{}
-=======
 	DAO        func(dao.DAO) dao.DAO
 	Prefix     interface{}
->>>>>>> 1155333c
 	Migrations []*Migration
 
 	// Port      string
