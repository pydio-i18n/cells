--- conflicted
+++ resolved
@@ -6,15 +6,6 @@
 	"io"
 	"log"
 	"sync"
-<<<<<<< HEAD
-
-	"github.com/micro/micro/v3/proto/config"
-	"github.com/micro/micro/v3/proto/registry"
-	"github.com/pydio/cells/v4/common/proto/test"
-	"github.com/pydio/cells/v4/common/proto/tree"
-	"google.golang.org/grpc"
-=======
->>>>>>> e19ad5d2
 
 	"github.com/pydio/cells/v4/common/client/grpc"
 	"github.com/pydio/cells/v4/common/proto/config"
@@ -25,9 +16,6 @@
 	_"github.com/pydio/cells/v4/common/registry/service"
 )
 
-<<<<<<< HEAD
-func testNodes(c grpc.ClientConnInterface) {
-=======
 func main() {
 	c := grpc.NewClientConn("pydio.grpc.config")
 
@@ -59,7 +47,6 @@
 
 	c = grpc.NewClientConn("pydio.grpc.data.index.pydiods1")
 
->>>>>>> e19ad5d2
 	nodeReceiverCli := tree.NewNodeReceiverClient(c)
 	if err := createNode(nodeReceiverCli); err != nil {
 		log.Panic(err)
@@ -95,58 +82,13 @@
 	if err := readNodeStream(nodeProviderStreamCli); err != nil {
 		log.Panic(err)
 	}
-}
-
-func testObjectsTest(c grpc.ClientConnInterface) {
-	testClient := test.NewTesterClient(c)
-	resp, e := testClient.Run(context.Background(), &test.RunTestsRequest{})
-	if e != nil {
-		log.Panic(e)
-	} else {
-		fmt.Println(resp.Results)
-	}
-}
-
-func main() {
-	c, err := grpc.Dial("cells://127.0.0.1:8001/main", grpc.WithInsecure(), grpc.WithBlock())
-	if err != nil {
-		log.Panic("error dialing", err)
-	}
-
-	/*
-		confCli := config.NewConfigClient(c)
-		if err := setConfig(confCli); err!= nil {
-			log.Panic(err)
-		}
-
-		if err := getConfig(confCli); err!= nil {
-			log.Panic(err)
-		}
-
-		regCli := registry.NewRegistryClient(c)
-		go func() {
-			err := watchRegistry(regCli)
-			if err != nil {
-				log.Panic("Error in watch reg ", err)
-			}
-		}()
-		if err := setRegistry(regCli); err!= nil {
-			log.Panic(err)
-		}
-
-		if err := getRegistry(regCli); err!= nil {
-			log.Panic(err)
-		}
-	*/
-
-	testObjectsTest(c)
 }
 
 func setConfig(cli config.ConfigClient) error {
 	req := &config.SetRequest{
 		Namespace: "config",
-		Path:      "this/is/a/test",
-		Value:     &config.Value{Data: "my value"},
+		Path: "this/is/a/test",
+		Value: &config.Value{Data: "my value"},
 	}
 
 	resp, err := cli.Set(context.Background(), req)
@@ -293,6 +235,7 @@
 	req := &tree.ListNodesRequest{
 		Node: &tree.Node{
 			Path: "",
+
 		},
 		Recursive: true,
 	}
