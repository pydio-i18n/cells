/*
 * Copyright (c) 2018. Abstrium SAS <team (at) pydio.com>
 * This file is part of Pydio Cells.
 *
 * Pydio Cells is free software: you can redistribute it and/or modify
 * it under the terms of the GNU Affero General Public License as published by
 * the Free Software Foundation, either version 3 of the License, or
 * (at your option) any later version.
 *
 * Pydio Cells is distributed in the hope that it will be useful,
 * but WITHOUT ANY WARRANTY; without even the implied warranty of
 * MERCHANTABILITY or FITNESS FOR A PARTICULAR PURPOSE.  See the
 * GNU Affero General Public License for more details.
 *
 * You should have received a copy of the GNU Affero General Public License
 * along with Pydio Cells.  If not, see <http://www.gnu.org/licenses/>.
 *
 * The latest code can be found at <https://pydio.com>.
 */

package grpc

import (
	"github.com/golang/protobuf/ptypes/any"

	"github.com/pydio/cells/common"
	"github.com/pydio/cells/common/proto/idm"
	"github.com/pydio/cells/common/proto/jobs"
	"github.com/pydio/cells/common/proto/tree"
	"github.com/pydio/cells/common/service/proto"
)

func getDefaultJobs() []*jobs.Job {

	triggerCreate := &jobs.TriggerFilter{
		Label:       "Create/Update",
		Description: "Trigger on image creation or modification",
		Query: &service.Query{SubQueries: []*any.Any{jobs.MustMarshalAny(&jobs.TriggerFilterQuery{
			EventNames: []string{
				jobs.NodeChangeEventName(tree.NodeChangeEvent_CREATE),
				jobs.NodeChangeEventName(tree.NodeChangeEvent_UPDATE_CONTENT),
			},
		})}},
	}

	triggerDelete := &jobs.TriggerFilter{
		Label:       "Delete",
		Description: "Trigger on image deletion",
		Query: &service.Query{SubQueries: []*any.Any{jobs.MustMarshalAny(&jobs.TriggerFilterQuery{
			EventNames: []string{
				jobs.NodeChangeEventName(tree.NodeChangeEvent_DELETE),
			},
		})}},
	}

	thumbnailsJob := &jobs.Job{
		ID:                "thumbs-job",
		Owner:             common.PydioSystemUsername,
		Label:             "Jobs.Default.Thumbs",
		Inactive:          false,
		MaxConcurrency:    5,
		TasksSilentUpdate: true,
		EventNames: []string{
			jobs.NodeChangeEventName(tree.NodeChangeEvent_CREATE),
			jobs.NodeChangeEventName(tree.NodeChangeEvent_UPDATE_CONTENT),
			jobs.NodeChangeEventName(tree.NodeChangeEvent_DELETE),
		},
		NodeEventFilter: &jobs.NodesSelector{
			Label: "Images Only",
			Query: &service.Query{
				SubQueries: []*any.Any{jobs.MustMarshalAny(&tree.Query{
					Extension: "jpg,png,jpeg,gif,bmp,tiff",
					MinSize:   1,
				})},
			},
		},
		Actions: []*jobs.Action{
			{
				ID:            "actions.images.thumbnails",
				Parameters:    map[string]string{"ThumbSizes": `{"sm":300,"md":1024}`},
				TriggerFilter: triggerCreate,
			},
			{
				ID:            "actions.images.exif",
				TriggerFilter: triggerCreate,
				NodesFilter: &jobs.NodesSelector{
					Label: "Jpg only",
					Query: &service.Query{
						SubQueries: []*any.Any{jobs.MustMarshalAny(&tree.Query{
							Extension: "jpg,jpeg",
						})},
					},
				},
			},
			{
				ID:            "actions.images.clean",
				TriggerFilter: triggerDelete,
			},
		},
	}

	stuckTasksJob := &jobs.Job{
		ID:             "internal-prune-jobs",
		Owner:          common.PydioSystemUsername,
		Label:          "Jobs.Default.PruneJobs",
		MaxConcurrency: 1,
		Schedule: &jobs.Schedule{
			Iso8601Schedule: "R/2012-06-04T19:25:16.828696-07:03/PT10M",
		},
		Actions: []*jobs.Action{
			{
				ID:         "actions.internal.prune-jobs",
				Parameters: map[string]string{},
			},
		},
	}

	usersOnlyQ, _ := ptypes.MarshalAny(&idm.UserSingleQuery{
		NodeType: idm.NodeType_USER,
	})
	cleanUserDataJob := &jobs.Job{
		ID:                "clean-user-data",
		Owner:             common.PydioSystemUsername,
		Label:             "Clean or transfer user data on deletion",
		Inactive:          false,
		MaxConcurrency:    5,
		TasksSilentUpdate: true,
		EventNames: []string{
			jobs.IdmChangeEventName(jobs.IdmSelectorType_User, idm.ChangeEventType_DELETE),
		},
		IdmFilter: &jobs.IdmSelector{
			Type: jobs.IdmSelectorType_User,
			Query: &service.Query{
<<<<<<< HEAD
				SubQueries: []*any.Any{usersOnlyQ},
=======
				SubQueries: []*any.Any{jobs.MustMarshalAny(&idm.UserSingleQuery{
					NodeType: idm.NodeType_USER,
				})},
>>>>>>> 9b3c4ddc
			},
		},
		Actions: []*jobs.Action{
			{
				ID: "actions.idm.clean-user-data",
			},
		},
	}

	defJobs := []*jobs.Job{
		thumbnailsJob,
		stuckTasksJob,
		cleanUserDataJob,
	}

	return defJobs

}<|MERGE_RESOLUTION|>--- conflicted
+++ resolved
@@ -115,9 +115,6 @@
 		},
 	}
 
-	usersOnlyQ, _ := ptypes.MarshalAny(&idm.UserSingleQuery{
-		NodeType: idm.NodeType_USER,
-	})
 	cleanUserDataJob := &jobs.Job{
 		ID:                "clean-user-data",
 		Owner:             common.PydioSystemUsername,
@@ -131,13 +128,9 @@
 		IdmFilter: &jobs.IdmSelector{
 			Type: jobs.IdmSelectorType_User,
 			Query: &service.Query{
-<<<<<<< HEAD
-				SubQueries: []*any.Any{usersOnlyQ},
-=======
 				SubQueries: []*any.Any{jobs.MustMarshalAny(&idm.UserSingleQuery{
 					NodeType: idm.NodeType_USER,
 				})},
->>>>>>> 9b3c4ddc
 			},
 		},
 		Actions: []*jobs.Action{
