/*
 * Copyright (c) 2018. Abstrium SAS <team (at) pydio.com>
 * This file is part of Pydio Cells.
 *
 * Pydio Cells is free software: you can redistribute it and/or modify
 * it under the terms of the GNU Affero General Public License as published by
 * the Free Software Foundation, either version 3 of the License, or
 * (at your option) any later version.
 *
 * Pydio Cells is distributed in the hope that it will be useful,
 * but WITHOUT ANY WARRANTY; without even the implied warranty of
 * MERCHANTABILITY or FITNESS FOR A PARTICULAR PURPOSE.  See the
 * GNU Affero General Public License for more details.
 *
 * You should have received a copy of the GNU Affero General Public License
 * along with Pydio Cells.  If not, see <http://www.gnu.org/licenses/>.
 *
 * The latest code can be found at <https://pydio.com>.
 */

package grpc

import (
	"context"
	"fmt"
	"strings"

	"google.golang.org/protobuf/types/known/anypb"

	"github.com/pydio/cells/v4/common"
	"github.com/pydio/cells/v4/common/auth"
	"github.com/pydio/cells/v4/common/broker"
	"github.com/pydio/cells/v4/common/log"
	"github.com/pydio/cells/v4/common/proto/idm"
	pbservice "github.com/pydio/cells/v4/common/proto/service"
	"github.com/pydio/cells/v4/common/proto/tree"
	"github.com/pydio/cells/v4/common/runtime"
	"github.com/pydio/cells/v4/common/runtime/manager"
	"github.com/pydio/cells/v4/common/runtime/runtimecontext"
	servicecontext "github.com/pydio/cells/v4/common/service/context"
	"github.com/pydio/cells/v4/common/service/context/metadata"
	"github.com/pydio/cells/v4/common/sql/resources"
	"github.com/pydio/cells/v4/common/utils/cache"
	json "github.com/pydio/cells/v4/common/utils/jsonx"
	"github.com/pydio/cells/v4/common/utils/openurl"
	"github.com/pydio/cells/v4/idm/meta"
)

// Handler definition.
type Handler struct {
	idm.UnimplementedUserMetaServiceServer
	tree.UnimplementedNodeProviderStreamerServer
	pbservice.UnimplementedLoginModifierServer

<<<<<<< HEAD
	DAO             meta.DAO
	searchCachePool *openurl.Pool[cache.Cache]
=======
	searchCachePool *openurl.MuxPool[cache.Cache]
>>>>>>> aa6480f1
}

func NewHandler(ctx context.Context) *Handler {
	h := &Handler{
		searchCachePool: cache.MustOpenPool(runtime.CacheURL(common.ServiceGrpcNamespace_ + common.ServiceUserMeta)),
	}
	go func() {
		<-ctx.Done()
		h.Stop()
	}()
	return h
}

func (h *Handler) Stop() {
	h.searchCachePool.Close(context.Background())
}

// UpdateUserMeta adds, updates or deletes user meta.
func (h *Handler) UpdateUserMeta(ctx context.Context, request *idm.UpdateUserMetaRequest) (*idm.UpdateUserMetaResponse, error) {

	dao, err := manager.Resolve[meta.DAO](ctx)
	if err != nil {
		return nil, err
	}

	response := &idm.UpdateUserMetaResponse{}
	namespaces, _ := dao.GetNamespaceDao().List(ctx)
	nodes := make(map[string]*tree.Node)
	sources := make(map[string]*tree.Node)
	for _, metaData := range request.MetaDatas {
		h.clearCacheForNode(ctx, metaData.NodeUuid)
		var prevValue string
		if request.Operation == idm.UpdateUserMetaRequest_PUT {
			// Check JsonValue is valid json
			var data interface{}
			if er := json.Unmarshal([]byte(metaData.GetJsonValue()), &data); er != nil {
				return nil, fmt.Errorf("make sure to use JSON format for metadata: %s", er.Error())
			}
			// ADD / UPDATE
			if newMeta, prev, err := dao.Set(ctx, metaData); err == nil {
				response.MetaDatas = append(response.MetaDatas, newMeta)
				prevValue = prev
			} else {
				return nil, err
			}
		} else {
			// DELETE
			if prev, err := dao.Del(ctx, metaData); err == nil {
				prevValue = prev
			} else {
				return nil, err
			}
		}
		var src *tree.Node
		if s, o := sources[metaData.NodeUuid]; o {
			src = s
		} else {
			// Create a fake container to publish just the changed metas and their previous value
			src = &tree.Node{Uuid: metaData.NodeUuid, MetaStore: make(map[string]string)}
			sources[metaData.NodeUuid] = src
		}
		// Attach previous value, and meta policies to Source node
		src.MetaStore[metaData.Namespace] = prevValue
		if pols, e := json.Marshal(metaData.Policies); e == nil {
			src.MetaStore["pydio:meta-policies"] = string(pols)
		}
		if metaData.ResolvedNode != nil {
			if metaData.ResolvedNode.MetaStore == nil {
				metaData.ResolvedNode.MetaStore = map[string]string{}
			}
			nodes[metaData.NodeUuid] = metaData.ResolvedNode
		}
	}

	go func() {
		bgCtx := metadata.NewBackgroundWithMetaCopy(ctx)
		bgCtx = runtimecontext.ForkContext(bgCtx, ctx)
		subjects, _ := auth.SubjectsForResourcePolicyQuery(bgCtx, nil)

		for nodeId, source := range sources {
			// Reload Metas
			// Try to use resolved node or create fake one
			nCtx := bgCtx
			target := &tree.Node{Uuid: nodeId, MetaStore: make(map[string]string)}
			if resolved, ok := nodes[nodeId]; ok {
				target = resolved
				if len(resolved.AppearsIn) > 0 {
					nCtx = metadata.WithAdditionalMetadata(bgCtx, map[string]string{
						servicecontext.CtxWorkspaceUuid: resolved.AppearsIn[0].WsUuid,
					})
				}
			}
			searchUserMetaAny, err := anypb.New(&idm.SearchUserMetaRequest{
				NodeUuids: []string{target.Uuid},
			})
			if err != nil {
				continue
			}

			resourceQueryAny, err := anypb.New(&pbservice.ResourcePolicyQuery{
				Subjects: subjects,
			})
			if err != nil {
				continue
			}

			query := &pbservice.Query{
				SubQueries: []*anypb.Any{
					searchUserMetaAny, resourceQueryAny,
				},
				Operation: pbservice.OperationType_AND,
			}
			metas, e := dao.Search(ctx, query)
			if e != nil {
				continue
			}
			for _, val := range metas {
				if _, ok := namespaces[val.Namespace]; ok {
					target.MetaStore[val.Namespace] = val.JsonValue
				}
			}
			broker.MustPublish(nCtx, common.TopicMetaChanges, &tree.NodeChangeEvent{
				Type:   tree.NodeChangeEvent_UPDATE_USER_META,
				Source: source,
				Target: target,
			})
		}
	}()

	return response, nil

}

// SearchUserMeta retrieves meta based on various criteria.
func (h *Handler) SearchUserMeta(request *idm.SearchUserMetaRequest, stream idm.UserMetaService_SearchUserMetaServer) error {

	ctx := stream.Context()

	dao, err := manager.Resolve[meta.DAO](ctx)
	if err != nil {
		return err
	}

	searchUserMetaAny, err := anypb.New(request)
	if err != nil {
		return err
	}

	resourceQueryAny, err := anypb.New(request.ResourceQuery)
	if err != nil {
		return err
	}

	query := &pbservice.Query{
		SubQueries: []*anypb.Any{
			searchUserMetaAny, resourceQueryAny,
		},
		Offset:    0,
		Limit:     10,
		Operation: pbservice.OperationType_AND,
	}

	results, err := dao.Search(ctx, query)
	if err != nil {
		return err
	}
	for _, result := range results {
		if e := stream.Send(&idm.SearchUserMetaResponse{UserMeta: result}); e != nil {
			return e
		}
	}
	return nil

}

// ReadNodeStream Implements ReadNodeStream to be a meta provider.
func (h *Handler) ReadNodeStream(stream tree.NodeProviderStreamer_ReadNodeStreamServer) error {

	ctx := stream.Context()

	dao, err := manager.Resolve[meta.DAO](ctx)
	if err != nil {
		return err
	}

	bgCtx := metadata.NewBackgroundWithMetaCopy(ctx)
	//bgCtx = clientcontext.WithClientConn(bgCtx, clientcontext.GetClientConn(ctx))
	//bgCtx = servicecontext.WithRegistry(bgCtx, servicecontext.GetRegistry(ctx))
	bgCtx = runtimecontext.ForkContext(bgCtx, ctx)
	subjects, e := auth.SubjectsForResourcePolicyQuery(bgCtx, nil)
	if e != nil {
		return e
	}

	for {
		req, er := stream.Recv()
		if req == nil {
			break
		}
		if er != nil {
			return er
		}
		node := req.Node
		var results []*idm.UserMeta
		var err error
		if r, ok := h.resultsFromCache(ctx, node.Uuid, subjects); ok {
			results = r
		} else {
			searchUserMetaAny, err := anypb.New(&idm.SearchUserMetaRequest{
				NodeUuids: []string{node.Uuid},
			})
			if err != nil {
				return err
			}

			resourceQueryAny, err := anypb.New(&pbservice.ResourcePolicyQuery{
				Subjects: subjects,
			})
			if err != nil {
				return err
			}

			query := &pbservice.Query{
				SubQueries: []*anypb.Any{
					searchUserMetaAny, resourceQueryAny,
				},
				Operation: pbservice.OperationType_AND,
			}

			results, err = dao.Search(ctx, query)
			log.Logger(ctx).Debug(fmt.Sprintf("Got %d results for node", len(results)), node.ZapUuid())
			if err == nil {
				h.resultsToCache(ctx, node.Uuid, subjects, results)
			}
		}
		if err == nil && len(results) > 0 {
			for _, result := range results {
				node.MetaStore[result.Namespace] = result.JsonValue
			}
		}
		stream.Send(&tree.ReadNodeResponse{Node: node})
	}

	return nil
}

// UpdateUserMetaNamespace Update/Delete a namespace.
func (h *Handler) UpdateUserMetaNamespace(ctx context.Context, request *idm.UpdateUserMetaNamespaceRequest) (*idm.UpdateUserMetaNamespaceResponse, error) {

	dao, err := manager.Resolve[meta.DAO](ctx)
	if err != nil {
		return nil, err
	}

	response := &idm.UpdateUserMetaNamespaceResponse{}
	namespaceDAO := dao.GetNamespaceDao()
	for _, metaNameSpace := range request.Namespaces {
		if err := namespaceDAO.Del(ctx, metaNameSpace); err != nil {
			return nil, err
		} else {
			broker.MustPublish(ctx, common.TopicIdmEvent, &idm.ChangeEvent{
				Type:          idm.ChangeEventType_DELETE,
				MetaNamespace: metaNameSpace,
			})
		}
	}
	if request.Operation == idm.UpdateUserMetaNamespaceRequest_PUT {
		for _, metaNameSpace := range request.Namespaces {
			if err := namespaceDAO.Add(ctx, metaNameSpace); err != nil {
				return nil, err
			} else {
				broker.MustPublish(ctx, common.TopicIdmEvent, &idm.ChangeEvent{
					Type:          idm.ChangeEventType_CREATE,
					MetaNamespace: metaNameSpace,
				})
			}
			response.Namespaces = append(response.Namespaces, metaNameSpace)
		}
	}
	return response, nil

}

// ListUserMetaNamespace List all namespaces from underlying DAO.
func (h *Handler) ListUserMetaNamespace(request *idm.ListUserMetaNamespaceRequest, stream idm.UserMetaService_ListUserMetaNamespaceServer) error {

	ctx := stream.Context()

	dao, err := manager.Resolve[meta.DAO](ctx)
	if err != nil {
		return err
	}

	namespaceDAO := dao.GetNamespaceDao()
	if results, err := namespaceDAO.List(ctx); err == nil {
		for _, result := range results {
			stream.Send(&idm.ListUserMetaNamespaceResponse{UserMetaNamespace: result})
		}
	}
	return nil
}

func (h *Handler) ModifyLogin(ctx context.Context, req *pbservice.ModifyLoginRequest) (*pbservice.ModifyLoginResponse, error) {
	dao, err := manager.Resolve[meta.DAO](ctx)
	if err != nil {
		return nil, err
	}

	return resources.ModifyLogin(ctx, dao, req)
}

func (h *Handler) resultsToCache(ctx context.Context, nodeId string, searchSubjects []string, results []*idm.UserMeta) {
	sc, _ := h.searchCachePool.Get(ctx)
	if sc == nil {
		return
	}
	key := fmt.Sprintf("%s-%s", nodeId, strings.Join(searchSubjects, "-"))
	//log.Logger(context.Background()).Info("User-Meta - Store Cache Key: " + key)
	if data, e := json.Marshal(results); e == nil {
		sc.Set(key, data)
	}
}

func (h *Handler) resultsFromCache(ctx context.Context, nodeId string, searchSubjects []string) (results []*idm.UserMeta, found bool) {
	sc, _ := h.searchCachePool.Get(ctx)
	if sc == nil {
		return
	}
	key := fmt.Sprintf("%s-%s", nodeId, strings.Join(searchSubjects, "-"))
	if data, ok := sc.GetBytes(key); ok {
		if er := json.Unmarshal(data, &results); er == nil {
			//log.Logger(context.Background()).Info("User-Meta - Got Cache Key: " + key)
			return results, true
		}
	}

	return
}

func (h *Handler) clearCacheForNode(ctx context.Context, nodeId string) {
	sc, _ := h.searchCachePool.Get(ctx)
	if sc == nil {
		return
	}
	if clears, e := sc.KeysByPrefix(nodeId + "-"); e == nil {
		for _, k := range clears {
			//log.Logger(context.Background()).Info("User-Meta - Clear Cache Key: " + k)
			_ = sc.Delete(k)
		}
	}

}<|MERGE_RESOLUTION|>--- conflicted
+++ resolved
@@ -52,17 +52,12 @@
 	tree.UnimplementedNodeProviderStreamerServer
 	pbservice.UnimplementedLoginModifierServer
 
-<<<<<<< HEAD
-	DAO             meta.DAO
-	searchCachePool *openurl.Pool[cache.Cache]
-=======
 	searchCachePool *openurl.MuxPool[cache.Cache]
->>>>>>> aa6480f1
 }
 
 func NewHandler(ctx context.Context) *Handler {
 	h := &Handler{
-		searchCachePool: cache.MustOpenPool(runtime.CacheURL(common.ServiceGrpcNamespace_ + common.ServiceUserMeta)),
+		searchCachePool: cache.OpenPool(runtime.CacheURL(common.ServiceGrpcNamespace_ + common.ServiceUserMeta)),
 	}
 	go func() {
 		<-ctx.Done()
