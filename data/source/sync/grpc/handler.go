/*
 * Copyright (c) 2018. Abstrium SAS <team (at) pydio.com>
 * This file is part of Pydio Cells.
 *
 * Pydio Cells is free software: you can redistribute it and/or modify
 * it under the terms of the GNU Affero General Public License as published by
 * the Free Software Foundation, either version 3 of the License, or
 * (at your option) any later version.
 *
 * Pydio Cells is distributed in the hope that it will be useful,
 * but WITHOUT ANY WARRANTY; without even the implied warranty of
 * MERCHANTABILITY or FITNESS FOR A PARTICULAR PURPOSE.  See the
 * GNU Affero General Public License for more details.
 *
 * You should have received a copy of the GNU Affero General Public License
 * along with Pydio Cells.  If not, see <http://www.gnu.org/licenses/>.
 *
 * The latest code can be found at <https://pydio.com>.
 */

package grpc

import (
	"context"
	"encoding/json"
	"fmt"
	"math"
	"strconv"
	"strings"
	sync2 "sync"
	"time"

	"github.com/golang/protobuf/ptypes/empty"
	"github.com/micro/go-micro/client"
	"github.com/micro/go-micro/metadata"
	config2 "github.com/pydio/go-os/config"
	"github.com/pydio/minio-go"
	"go.uber.org/zap"

	"github.com/pydio/cells/common"
	"github.com/pydio/cells/common/config"
	"github.com/pydio/cells/common/log"
	"github.com/pydio/cells/common/micro"
	"github.com/pydio/cells/common/proto/jobs"
	"github.com/pydio/cells/common/proto/object"
	protosync "github.com/pydio/cells/common/proto/sync"
	"github.com/pydio/cells/common/proto/tree"
	"github.com/pydio/cells/common/registry"
	"github.com/pydio/cells/common/service"
	"github.com/pydio/cells/common/service/context"
<<<<<<< HEAD
	"github.com/pydio/cells/common/sync/endpoints/index"
	"github.com/pydio/cells/common/sync/endpoints/s3"
	"github.com/pydio/cells/common/sync/merger"
	"github.com/pydio/cells/common/sync/model"
	"github.com/pydio/cells/common/sync/task"
=======
	protoservice "github.com/pydio/cells/common/service/proto"
>>>>>>> 577bdd9d
	context2 "github.com/pydio/cells/common/utils/context"
	"github.com/pydio/cells/scheduler/tasks"
)

// Handler structure
type Handler struct {
	globalCtx      context.Context
	dsName         string
	errorsDetected chan string

	IndexClient  tree.NodeProviderClient
	S3client     model.PathSyncTarget
	syncTask     *task.Sync
	SyncConfig   *object.DataSource
	ObjectConfig *object.MinioConfig

	watcher    config2.Watcher
	reloadChan chan bool
	stop       chan bool
}

func NewHandler(ctx context.Context, datasource string) (*Handler, error) {
	h := &Handler{
		globalCtx:      ctx,
		dsName:         datasource,
		errorsDetected: make(chan string),
		stop:           make(chan bool),
	}
	var syncConfig *object.DataSource
	if err := servicecontext.ScanConfig(ctx, &syncConfig); err != nil {
		return nil, err
	}
	e := h.initSync(syncConfig)
	return h, e
}

func (s *Handler) Start() {
	s.syncTask.Start(s.globalCtx)
	go s.watchConfigs()
	go s.watchErrors()
}

func (s *Handler) Stop() {
	s.stop <- true
	s.syncTask.Shutdown()
	if s.watcher != nil {
		s.watcher.Stop()
	}
}

// BroadcastCloseSession forwards session id to underlying sync task
func (s *Handler) BroadcastCloseSession(sessionUuid string) {
	if s.syncTask == nil {
		return
	}
	s.syncTask.BroadcastCloseSession(sessionUuid)
}

func (s *Handler) NotifyError(errorPath string) {
	s.errorsDetected <- errorPath
}

func (s *Handler) initSync(syncConfig *object.DataSource) error {

	ctx := s.globalCtx
	dataSource := s.dsName

	// Making sure Object AND underlying S3 is started
	var minioConfig *object.MinioConfig
<<<<<<< HEAD
	service.Retry(func() error {
		log.Logger(ctx).Debug("Sync " + dataSource + " - Try to contact Objects")
		cli := object.NewObjectsEndpointClient(registry.GetClient(common.SERVICE_DATA_OBJECTS_ + syncConfig.ObjectsServiceName))
		resp, err := cli.GetMinioConfig(ctx, &object.GetMinioConfigRequest{})
		if err != nil {
			log.Logger(ctx).Debug(common.SERVICE_DATA_OBJECTS_ + syncConfig.ObjectsServiceName + " not yet available")
			return err
		}
		minioConfig = resp.MinioConfig
		return nil
	}, 3*time.Second, 50*time.Second)
=======
	var indexOK bool
	wg := &sync2.WaitGroup{}
	wg.Add(2)

	// Making sure index is started
	go func() {
		defer wg.Done()
		service.Retry(func() error {
			log.Logger(ctx).Debug("Sync " + datasource + " - Try to contact Index")
			c := protoservice.NewService(registry.GetClient(common.SERVICE_DATA_INDEX_ + datasource))
			r, err := c.Status(context.Background(), &empty.Empty{})
			if err != nil {
				return err
			}

			if !r.GetOK() {
				log.Logger(ctx).Info(common.SERVICE_DATA_INDEX_ + datasource + " not yet available")
				return fmt.Errorf("index not reachable")
			}
			indexOK = true
			return nil
		}, 3*time.Second, 50*time.Second)
	}()
	// Making sure Objects is started
	go func() {
		defer wg.Done()
		service.Retry(func() error {
			log.Logger(ctx).Debug("Sync " + datasource + " - Try to contact Objects")
			cli := object.NewObjectsEndpointClient(registry.GetClient(common.SERVICE_DATA_OBJECTS_ + syncConfig.ObjectsServiceName))
			resp, err := cli.GetMinioConfig(ctx, &object.GetMinioConfigRequest{})
			if err != nil {
				log.Logger(ctx).Debug(common.SERVICE_DATA_OBJECTS_ + syncConfig.ObjectsServiceName + " not yet available")
				return err
			}
			minioConfig = resp.MinioConfig
			mc, e := minio.NewCore(minioConfig.BuildUrl(), minioConfig.ApiKey, minioConfig.ApiSecret, minioConfig.RunningSecure)
			if e != nil {
				log.Logger(ctx).Error("Cannot create objects client", zap.Error(e))
				return e
			}
			testCtx := metadata.NewContext(ctx, map[string]string{common.PYDIO_CONTEXT_USER_KEY: common.PYDIO_SYSTEM_USERNAME})
			_, err = mc.ListObjectsWithContext(testCtx, syncConfig.ObjectsBucket, "", "/", "/", 1)
			if err != nil {
				log.Logger(ctx).Error("Cannot contact s3 service (bucket "+syncConfig.ObjectsBucket+"), will retry in 4s", zap.Error(err))
				return err
			} else {
				log.Logger(ctx).Debug("Could List Objects in Bucket!")
				return nil
			}
		}, 4*time.Second, 50*time.Second)
	}()
>>>>>>> 577bdd9d

	wg.Wait()
	if minioConfig == nil {
		return fmt.Errorf("objects not reachable")
	} else if !indexOK {
		return fmt.Errorf("index not reachable")
	}

	var source model.PathSyncTarget
	if syncConfig.Watch {
		return fmt.Errorf("datasource watch is not implemented yet")
	} else {
		s3client, errs3 := s3.NewClient(ctx,
			minioConfig.BuildUrl(), minioConfig.ApiKey, minioConfig.ApiSecret, syncConfig.ObjectsBucket, syncConfig.ObjectsBaseFolder, model.EndpointOptions{})
		if errs3 != nil {
			return errs3
		}
		normalizeS3, _ := strconv.ParseBool(syncConfig.StorageConfiguration["normalize"])
		if normalizeS3 {
			s3client.ServerRequiresNormalization = true
		}
		source = s3client
	}

	indexName, indexClient := registry.GetClient(common.SERVICE_DATA_INDEX_ + dataSource)
	indexClientWrite := tree.NewNodeReceiverClient(indexName, indexClient)
	indexClientRead := tree.NewNodeProviderClient(indexName, indexClient)
	sessionClient := tree.NewSessionIndexerClient(indexName, indexClient)
	target := index.NewClient(dataSource, indexClientRead, indexClientWrite, sessionClient)

	s.S3client = source
	s.IndexClient = indexClientRead
	s.SyncConfig = syncConfig
	s.ObjectConfig = minioConfig
	s.syncTask = task.NewSync(source, target, model.DirectionRight)

	return nil

}

func (s *Handler) watchErrors() {
	var branch string
	for {
		select {
		case e := <-s.errorsDetected:
			e = "/" + strings.TrimLeft(e, "/")
			if len(branch) == 0 {
				branch = e
			} else {
				path := strings.Split(e, "/")
				stack := strings.Split(branch, "/")
				max := math.Min(float64(len(stack)), float64(len(path)))
				var commonParent []string
				for i := 0; i < int(max); i++ {
					if stack[i] == path[i] {
						commonParent = append(commonParent, stack[i])
					}
				}
				branch = "/" + strings.TrimLeft(strings.Join(commonParent, "/"), "/")
			}
		case <-time.After(5 * time.Second):
			if len(branch) > 0 {
				log.Logger(context.Background()).Info(fmt.Sprintf("Got errors on datasource, should resync now branch: %s", branch))
				branch = ""
				s.syncTask.SetSyncEventsChan(nil, nil, nil)
				s.syncTask.Run(context.Background(), false, false)
			}
		case <-s.stop:
			return
		}
	}
}

func (s *Handler) watchConfigs() {
	serviceName := common.SERVICE_GRPC_NAMESPACE_ + common.SERVICE_DATA_SYNC_ + s.dsName
	watcher, e := config.Default().Watch("services", serviceName)
	if e != nil {
		return
	}
	s.watcher = watcher
	for {
		event, err := watcher.Next()
		if err != nil {
			continue
		}
		var cfg object.DataSource
		if event.Scan(&cfg) == nil {
			log.Logger(s.globalCtx).Debug("Config changed on "+serviceName+", comparing", zap.Any("old", s.SyncConfig), zap.Any("new", &cfg))
			if s.SyncConfig.ObjectsBaseFolder != cfg.ObjectsBaseFolder || s.SyncConfig.ObjectsBucket != cfg.ObjectsBucket {
				// @TODO - Object service must be restarted before restarting sync
				log.Logger(s.globalCtx).Info("Path changed on " + serviceName + ", should reload sync task entirely - Please restart service")
			} else if s.SyncConfig.VersioningPolicyName != cfg.VersioningPolicyName || s.SyncConfig.EncryptionMode != cfg.EncryptionMode {
				log.Logger(s.globalCtx).Info("Versioning policy changed on "+serviceName+", updating internal config", zap.Any("cfg", &cfg))
				s.SyncConfig.VersioningPolicyName = cfg.VersioningPolicyName
				s.SyncConfig.EncryptionMode = cfg.EncryptionMode
				s.SyncConfig.EncryptionKey = cfg.EncryptionKey
				<-time.After(2 * time.Second)
				config.TouchSourceNamesForDataServices(common.SERVICE_DATA_SYNC)
			}
		}
	}
}

// TriggerResync sets 2 servers in sync
func (s *Handler) TriggerResync(c context.Context, req *protosync.ResyncRequest, resp *protosync.ResyncResponse) error {

	var statusChan chan merger.ProcessStatus
	var doneChan chan interface{}
	fullLog := &jobs.ActionLog{
		OutputMessage: &jobs.ActionMessage{},
	}

	if req.Task != nil {
		statusChan = make(chan merger.ProcessStatus)
		doneChan = make(chan interface{})

		subCtx := context2.WithUserNameMetadata(context.Background(), common.PYDIO_SYSTEM_USERNAME)
		theTask := req.Task
		autoClient := tasks.NewTaskReconnectingClient(subCtx)
		taskChan := make(chan interface{})
		autoClient.StartListening(taskChan)

		theTask.StatusMessage = "Starting"
		theTask.HasProgress = true
		theTask.Progress = 0
		theTask.Status = jobs.TaskStatus_Running
		theTask.StartTime = int32(time.Now().Unix())
		theTask.ActionsLogs = append(theTask.ActionsLogs, fullLog)
		log.TasksLogger(c).Info("Starting Resync")
		taskChan <- theTask

		go func() {
			defer close(statusChan)
			defer close(doneChan)
			for {
				select {
				case status := <-statusChan:
					theTask.StatusMessage = status.StatusString
					theTask.HasProgress = true
					theTask.Progress = status.Progress
					theTask.Status = jobs.TaskStatus_Running
					if status.IsError {
						log.TasksLogger(c).Error(status.StatusString)
					} else {
						log.TasksLogger(c).Info(status.StatusString)
					}
					taskChan <- theTask
				case <-doneChan:
					theTask := req.Task
					theTask.HasProgress = true
					theTask.StatusMessage = "Complete"
					theTask.Progress = 1
					theTask.EndTime = int32(time.Now().Unix())
					theTask.Status = jobs.TaskStatus_Finished
					log.TasksLogger(c).Info("Sync completed")
					taskChan <- theTask
					autoClient.Stop()
					return
				}
			}
		}()
	}
	s.syncTask.SetSyncEventsChan(statusChan, doneChan, nil)
	result, e := s.syncTask.Run(context.Background(), req.DryRun, false)
	if e != nil {
		if req.Task != nil {
			theTask := req.Task
			taskClient := jobs.NewJobServiceClient(common.SERVICE_GRPC_NAMESPACE_+common.SERVICE_JOBS, defaults.NewClient(client.Retries(3)))
			theTask.StatusMessage = "Error"
			theTask.HasProgress = true
			theTask.Progress = 1
			theTask.EndTime = int32(time.Now().Unix())
			theTask.Status = jobs.TaskStatus_Error
			log.TasksLogger(c).Error("Error during sync task", zap.Error(e))
			theTask.ActionsLogs = append(theTask.ActionsLogs, fullLog)
			taskClient.PutTask(c, &jobs.PutTaskRequest{Task: theTask})
		}
		return e
	} else {
		data, _ := json.Marshal(result.Stats())
		resp.JsonDiff = string(data)
		resp.Success = true
		return nil
	}
}

// Implements the S3Endpoint Interface by using the real object configs + the local datasource configs for bucket and base folder
func (s *Handler) GetDataSourceConfig(ctx context.Context, request *object.GetDataSourceConfigRequest, response *object.GetDataSourceConfigResponse) error {

	s.SyncConfig.ObjectsHost = s.ObjectConfig.RunningHost
	s.SyncConfig.ObjectsPort = s.ObjectConfig.RunningPort
	s.SyncConfig.ObjectsSecure = s.ObjectConfig.RunningSecure
	s.SyncConfig.ApiKey = s.ObjectConfig.ApiKey
	s.SyncConfig.ApiSecret = s.ObjectConfig.ApiSecret

	response.DataSource = s.SyncConfig

	return nil
}

// CleanResourcesBeforeDelete gracefully stops the sync task and remove the associated resync job
func (s *Handler) CleanResourcesBeforeDelete(ctx context.Context, request *object.CleanResourcesRequest, response *object.CleanResourcesResponse) error {

	s.syncTask.Shutdown()

	serviceName := servicecontext.GetServiceName(ctx)
	dsName := strings.TrimPrefix(serviceName, common.SERVICE_GRPC_NAMESPACE_+common.SERVICE_DATA_SYNC_)
	taskClient := jobs.NewJobServiceClient(common.SERVICE_GRPC_NAMESPACE_+common.SERVICE_JOBS, defaults.NewClient())
	log.Logger(ctx).Info("Removing job for datasource " + dsName)
	_, e := taskClient.DeleteJob(ctx, &jobs.DeleteJobRequest{
		JobID: "resync-ds-" + dsName,
	})
	return e

}<|MERGE_RESOLUTION|>--- conflicted
+++ resolved
@@ -48,15 +48,11 @@
 	"github.com/pydio/cells/common/registry"
 	"github.com/pydio/cells/common/service"
 	"github.com/pydio/cells/common/service/context"
-<<<<<<< HEAD
 	"github.com/pydio/cells/common/sync/endpoints/index"
 	"github.com/pydio/cells/common/sync/endpoints/s3"
 	"github.com/pydio/cells/common/sync/merger"
 	"github.com/pydio/cells/common/sync/model"
 	"github.com/pydio/cells/common/sync/task"
-=======
-	protoservice "github.com/pydio/cells/common/service/proto"
->>>>>>> 577bdd9d
 	context2 "github.com/pydio/cells/common/utils/context"
 	"github.com/pydio/cells/scheduler/tasks"
 )
@@ -126,19 +122,6 @@
 
 	// Making sure Object AND underlying S3 is started
 	var minioConfig *object.MinioConfig
-<<<<<<< HEAD
-	service.Retry(func() error {
-		log.Logger(ctx).Debug("Sync " + dataSource + " - Try to contact Objects")
-		cli := object.NewObjectsEndpointClient(registry.GetClient(common.SERVICE_DATA_OBJECTS_ + syncConfig.ObjectsServiceName))
-		resp, err := cli.GetMinioConfig(ctx, &object.GetMinioConfigRequest{})
-		if err != nil {
-			log.Logger(ctx).Debug(common.SERVICE_DATA_OBJECTS_ + syncConfig.ObjectsServiceName + " not yet available")
-			return err
-		}
-		minioConfig = resp.MinioConfig
-		return nil
-	}, 3*time.Second, 50*time.Second)
-=======
 	var indexOK bool
 	wg := &sync2.WaitGroup{}
 	wg.Add(2)
@@ -190,7 +173,6 @@
 			}
 		}, 4*time.Second, 50*time.Second)
 	}()
->>>>>>> 577bdd9d
 
 	wg.Wait()
 	if minioConfig == nil {
