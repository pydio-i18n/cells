--- conflicted
+++ resolved
@@ -73,11 +73,6 @@
 	// dao = cindex.NewFolderSizeCacheDAO(cindex.NewHiddenFileDuplicateRemoverDAO(dao))
 
 	return &TreeServer{
-<<<<<<< HEAD
-		//dsName:       ds.Name,
-		//dsInternal:   ds.IsInternal(),
-		handlerName:  handlerName,
-=======
 		datasource:   ds,
 		sessionStore: sessions.NewSessionMemoryStore(),
 	}
@@ -85,7 +80,6 @@
 
 func NewSharedTreeServer() *TreeServer {
 	return &TreeServer{
->>>>>>> c4490765
 		sessionStore: sessions.NewSessionMemoryStore(),
 	}
 }
