--- conflicted
+++ resolved
@@ -98,16 +98,6 @@
 				Operation: service.OperationType_AND,
 			},
 		},
-<<<<<<< HEAD
-		{
-			ID:             "prune-versions-job",
-			Owner:          common.PydioSystemUsername,
-			Label:          T("Job.Pruning.Title"),
-			Inactive:       false,
-			MaxConcurrency: 1,
-			Schedule: &jobs.Schedule{
-				Iso8601Schedule: "R/2012-06-04T19:25:16.828696-07:00/PT60M",
-=======
 		Actions: []*jobs.Action{
 			{
 				ID:            "actions.versioning.create",
@@ -119,7 +109,6 @@
 				Parameters: map[string]string{
 					"rootFolder": "$DELETED$",
 				},
->>>>>>> 9b3c4ddc
 			},
 		},
 	}
