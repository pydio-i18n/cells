<img src="https://github.com/pydio/cells/wiki/images/PydioCellsColor.png" width="400" />

[Homepage](https://pydio.com/) | [Dev Guide](https://pydio.com/en/docs/developer-guide) | [GitHub-Repository](https://github.com/pydio/cells) |
[Issue-Tracker](https://github.com/pydio/cells/issues)

[![License Badge](https://img.shields.io/badge/License-AGPL%203%2B-blue.svg)](LICENSE)
[![GoDoc](https://godoc.org/github.com/pydio/cells?status.svg)](https://godoc.org/github.com/pydio/cells)
[![Build Status](https://travis-ci.org/pydio/cells.svg?branch=master)](https://travis-ci.org/pydio/cells)
[![Go Report Card](https://goreportcard.com/badge/github.com/pydio/cells?rand=4)](https://goreportcard.com/report/github.com/pydio/cells)

Pydio Cells is the nextgen file sharing platform for organizations. It is a full rewrite of the Pydio project using the Go language following a micro-service architecture.

<<<<<<< HEAD
<p align="center"> 
  <img src="https://raw.githubusercontent.com/pydio/cells-dist/master/resources/v3.0.0/home.png" width="600" style="border: 3px solid #e0e0e0; border-radius: 5px;"/>
=======
<p align="center">
  <img src="https://github.com/pydio/cells-dist/raw/master/resources/v1.4.0/homepage.png" width="600" style="border: 3px solid #e0e0e0; border-radius: 5px;"/>
>>>>>>> c092f768
</p>

## Getting Started

These instructions will get you a copy of the project up and running on your local machine for **development** and testing purposes. See the [Deployment section below](#deployment) for notes on how to deploy the project on a live system.

### Prerequisites

The following elements are required to compile and run Pydio Cells on your machine:

- Go language v1.13 or higher (tested with latest 1.13, 1.14 & 1.15), with a [correctly configured](https://golang.org/doc/install#testing) Go toolchain,
- MySQL database 5.6 or higher (or MariaDB equivalent). The new MySQL 8 authentication method is supported starting at Cells 1.4.1.

_Note: We have developed and tested Pydio Cells on macOS, Ubuntu, Debian and CentOS. Windows version might still have unknown glitches and is not yet supported._

### Installing

Assuming that your system meets the above prerequisites, building the **Pydio Cells** backend from the source code is quite straightforward:

```sh
# Retrieve the code
go get -u github.com/pydio/cells
# From this line on, we assume you are in Pydio Cells' code roots directory
cd $GOPATH/src/github.com/pydio/cells
# Build your binary
make dev
```

To have the environment running, you must also:

- Create a database in your chosen DB server,
- Run the Pydio Cells installer that will guide you through the necessary steps: you might refer to the [official documentation](https://pydio.com/en/docs/cells/v2/cells-installation) for additional information.

```sh
./cells configure
```

#### Note on the third-party libraries

We still currently manage third-party dependencies via the [vendor mechanism](https://github.com/kardianos/govendor): shortly said, we pick up and maintain specific versions of the sources for each dependency we use by copying them in the `vendor/` subfolder. The binary is built using these codes.

When you clone the `github.com/pydio/cells` repository, you then also have an embedded local copy of all the sources for you to investigate. Yet, you should not try to directly modify code that has been _vendored_.

Please also note that we had to fork a few libraries before integrating them as dependencies, the most important one being [`minio`](https://github.com/minio/minio). If you need to modify this part of the code, please get in touch with us.

Finally, please take into account that Go versions starting with 1.16 and beyond [automatically assume a modules-based configuration](https://go.dev/blog/go116-module-changes), even if there is _no_ `go.mod` or `go.sum` present in the folder (which will be created from scratch). Therefore, you **must** force Go to use the non-module-aware compilation strategy, which requires setting the environment variable `GO111MODULE` to `auto`: that way, _if_ there is no `go.mod` on a directory, Go will revert to the old-style, non-module-aware compilation. If in the future modules are implemented, then `auto` will activate the module-aware compilation mode whenever it finds a `go.mod` on a directory.

Under `bash` this is accomplished with:

```sh
export GO111MODULE=auto
```

Set it _before_ you start the compilation process!

You can also force Go to compile without modules, using the following command:

```sh
go env -w GO111MODULE=auto
```

but keep in mind that this will be set _globally_ and thus apply to _all_ your Go compilations, not only Pydio Cells!

## Running the tests

To run the tests, simply do

```sh
go test -v ./...
```

Please read the [CONTRIBUTING.md](CONTRIBUTING.md) document if you wish to add more tests or contribute to the code.

## Deployment

Binaries are currently provided for [Linux, macOS and Windows distributions](https://pydio.com/en/download). To deploy them on a live system, please see the [Installation Guide](https://pydio.com/en/docs/cells/v2/cells-installation) instructions.

## Built With

Pydio Cells uses many open-source Golang libraries. The most important ones are listed below, please see [DEPENDENCIES](DEPENDENCIES) for an exhaustive list of other libs and their licenses.

- [Micro](https://github.com/micro/micro) - Micro-service framework
- [Minio](https://github.com/minio/minio) - Objects server implementing s3 protocol

## Contributing

Please read [CONTRIBUTING.md](CONTRIBUTING.md) for details on our code of conduct, and the process for submitting pull requests to us. You can find a comprehensive [Developer Guide](https://pydio.com/en/docs/developer-guide) on our website. Our online docs are open-source as well, feel free to improve them by contributing!

We are also looking for help to translate the Cells interface in various languages.
It is really easy to participate: just navigate to [our page in the Crowdin translation tool](https://crowdin.com/project/pydio-cells), create an account and get started.

## Versioning

We use [Semantic Versioning](http://semver.org/). For all available versions, see the [release list](https://github.com/pydio/cells/releases).

## Authors

See the list of [contributors](https://github.com/pydio/cells/graphs/contributors) who participated in this project. Pydio Cells is also a continuation of the Pydio project and many contributions were ported from [pydio-core](https://github.com/pydio/pydio-core) to the code that can be found under `frontend/front-srv/assets`.

## License

This project is licensed under the AGPLv3 License - see the [LICENSE](LICENSE) file for more details.<|MERGE_RESOLUTION|>--- conflicted
+++ resolved
@@ -10,13 +10,8 @@
 
 Pydio Cells is the nextgen file sharing platform for organizations. It is a full rewrite of the Pydio project using the Go language following a micro-service architecture.
 
-<<<<<<< HEAD
-<p align="center"> 
+<p align="center">
   <img src="https://raw.githubusercontent.com/pydio/cells-dist/master/resources/v3.0.0/home.png" width="600" style="border: 3px solid #e0e0e0; border-radius: 5px;"/>
-=======
-<p align="center">
-  <img src="https://github.com/pydio/cells-dist/raw/master/resources/v1.4.0/homepage.png" width="600" style="border: 3px solid #e0e0e0; border-radius: 5px;"/>
->>>>>>> c092f768
 </p>
 
 ## Getting Started
