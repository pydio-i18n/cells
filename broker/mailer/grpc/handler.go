--- conflicted
+++ resolved
@@ -218,12 +218,8 @@
 			newConfig = true
 		}
 		if newConfig != initialConfig {
-<<<<<<< HEAD
-			config.Get("services", servicecontext.GetServiceName(ctx), "valid").Set(newConfig)
-=======
 			//config.Get("services", servicecontext.GetServiceName(ctx), "valid").Set(true)
 			conf.Val("valid").Set(newConfig)
->>>>>>> 9b3c4ddc
 			config.Save(common.PydioSystemUsername, "Update mailer valid config")
 		}
 	}()
