--- conflicted
+++ resolved
@@ -153,15 +153,11 @@
 		// Post to the initial node Outbox
 		//
 		log.Logger(ctx).Debug("Posting Activity to node outbox")
-<<<<<<< HEAD
-		dao.PostActivity(activity2.OwnerType_NODE, Node.Uuid, activity.BoxOutbox, ac, nil)
-=======
 		if msg.Type == tree.NodeChangeEvent_DELETE {
 			dao.Delete(activity2.OwnerType_NODE, Node.Uuid)
 		} else {
 			dao.PostActivity(activity2.OwnerType_NODE, Node.Uuid, activity.BoxOutbox, ac, nil)
 		}
->>>>>>> 7031c8f7
 
 		//
 		// Post to the author Outbox
