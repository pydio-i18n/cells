/*
 * Copyright (c) 2018. Abstrium SAS <team (at) pydio.com>
 * This file is part of Pydio Cells.
 *
 * Pydio Cells is free software: you can redistribute it and/or modify
 * it under the terms of the GNU Affero General Public License as published by
 * the Free Software Foundation, either version 3 of the License, or
 * (at your option) any later version.
 *
 * Pydio Cells is distributed in the hope that it will be useful,
 * but WITHOUT ANY WARRANTY; without even the implied warranty of
 * MERCHANTABILITY or FITNESS FOR A PARTICULAR PURPOSE.  See the
 * GNU Affero General Public License for more details.
 *
 * You should have received a copy of the GNU Affero General Public License
 * along with Pydio Cells.  If not, see <http://www.gnu.org/licenses/>.
 *
 * The latest code can be found at <https://pydio.com>.
 */

package grpc

import (
	"context"
	"path"
	"strings"
	"sync"
	"time"

	"github.com/golang/protobuf/ptypes"
	"github.com/golang/protobuf/ptypes/any"
	"github.com/micro/go-micro/errors"
	"github.com/micro/go-micro/metadata"
	"github.com/patrickmn/go-cache"
	"go.uber.org/zap"

	"github.com/pydio/cells/broker/activity"
	"github.com/pydio/cells/common"
	"github.com/pydio/cells/common/auth"
	"github.com/pydio/cells/common/log"
	activity2 "github.com/pydio/cells/common/proto/activity"
	"github.com/pydio/cells/common/proto/idm"
	"github.com/pydio/cells/common/proto/tree"
	"github.com/pydio/cells/common/registry"
	"github.com/pydio/cells/common/service/context"
	"github.com/pydio/cells/common/service/proto"
	context2 "github.com/pydio/cells/common/utils/context"
	"github.com/pydio/cells/common/utils/permissions"
	"github.com/pydio/cells/common/views"
)

type MicroEventsSubscriber struct {
	sync.Mutex
	treeClient tree.NodeProviderClient
	usrClient  idm.UserServiceClient
	roleClient idm.RoleServiceClient
	wsClient   idm.WorkspaceServiceClient

	parentsCache     *cache.Cache
	accessListsCache *cache.Cache
	changeEvents     []*idm.ChangeEvent
	aclsChan         chan *idm.ChangeEvent
	dao              activity.DAO
}

func NewEventsSubscriber(dao activity.DAO) *MicroEventsSubscriber {
	m := &MicroEventsSubscriber{
		dao:              dao,
		aclsChan:         make(chan *idm.ChangeEvent),
		parentsCache:     cache.New(3*time.Minute, 10*time.Minute),
		accessListsCache: cache.New(20*time.Second, 60*time.Second),
	}
	go m.DebounceAclsEvents()
	return m
}

func (e *MicroEventsSubscriber) getTreeClient() tree.NodeProviderClient {
	if e.treeClient == nil {
		e.treeClient = tree.NewNodeProviderClient(registry.GetClient(common.ServiceTree))
	}
	return e.treeClient
}

func (e *MicroEventsSubscriber) getUserClient() idm.UserServiceClient {
	if e.usrClient == nil {
		e.usrClient = idm.NewUserServiceClient(registry.GetClient(common.ServiceUser))
	}
	return e.usrClient
}

func (e *MicroEventsSubscriber) getRoleClient() idm.RoleServiceClient {
	if e.roleClient == nil {
		e.roleClient = idm.NewRoleServiceClient(registry.GetClient(common.ServiceRole))
	}
	return e.roleClient
}

func (e *MicroEventsSubscriber) getWorkspaceClient() idm.WorkspaceServiceClient {
	if e.wsClient == nil {
		e.wsClient = idm.NewWorkspaceServiceClient(registry.GetClient(common.ServiceWorkspace))
	}
	return e.wsClient
}

func (e *MicroEventsSubscriber) ignoreForInternal(node *tree.Node) bool {
	return node.HasMetaKey(common.MetaNamespaceDatasourceInternal)
}

// Handle processes the received events and sends them to the subscriber
func (e *MicroEventsSubscriber) HandleNodeChange(ctx context.Context, msg *tree.NodeChangeEvent) error {

	dao := servicecontext.GetDAO(ctx).(activity.DAO)

	author := common.PydioSystemUsername
	meta, ok := metadata.FromContext(ctx)
	if ok {
		user, exists := meta[common.PydioContextUserKey]
		user1, exists1 := meta[strings.ToLower(common.PydioContextUserKey)]
		if exists {
			author = user
		} else if exists1 {
			author = user1
		}
	}
	if author == common.PydioSystemUsername {
		// Ignore events triggered by initial sync
		return nil
	}
	log.Logger(ctx).Debug("Fan out event to activities", zap.String(common.KeyUser, author), msg.Zap())

	// Create Activities and post them to associated inboxes
	ac, node := activity.DocumentActivity(author, msg)
	if node == nil || node.Uuid == "" || tree.IgnoreNodeForOutput(ctx, node) || e.ignoreForInternal(node) {
		return nil
	}

	loadedNode, parentUuids := e.parentsFromCache(ctx, node, msg.Type == tree.NodeChangeEvent_DELETE)
	// Use reloaded node
	if msg.Type == tree.NodeChangeEvent_UPDATE_USER_META {
		if node.MetaStore != nil {
			if loadedNode.MetaStore == nil {
				loadedNode.MetaStore = make(map[string]string, len(node.MetaStore))
			}
			for k, v := range node.MetaStore {
				loadedNode.MetaStore[k] = v
			}
		}
		msg.Target = loadedNode
		// Rebuild activity
		ac, node = activity.DocumentActivity(author, msg)
	}

	//
	// Post to the initial node Outbox
	//
	log.Logger(ctx).Debug("Posting Activity to node outbox")
	if msg.Type == tree.NodeChangeEvent_DELETE {
		dao.Delete(activity2.OwnerType_NODE, node.Uuid)
	} else {
		dao.PostActivity(activity2.OwnerType_NODE, node.Uuid, activity.BoxOutbox, ac, nil)
	}

	//
	// Post to the author Outbox
	//
	log.Logger(ctx).Debug("Posting Activity to author outbox")
	dao.PostActivity(activity2.OwnerType_USER, author, activity.BoxOutbox, ac, ctx)

	//
	// Post to parents Outbox'es as well
	//
	for _, uuid := range parentUuids {
		dao.PostActivity(activity2.OwnerType_NODE, uuid, activity.BoxOutbox, ac, nil)
	}

	//
	// Find followers and post activity to their Inbox
	//
	subUuids := parentUuids
	if msg.Type != tree.NodeChangeEvent_CREATE {
		subUuids = append(subUuids, node.Uuid)
	}
	subscriptions, err := dao.ListSubscriptions(activity2.OwnerType_NODE, subUuids)
	log.Logger(ctx).Debug("Listing followers on node and its parents", zap.Any("subs", subscriptions))
	if err != nil {
		return err
	}
	for _, subscription := range subscriptions {

		if len(subscription.Events) == 0 {
			continue
		}
		// Ignore if author is user
		if subscription.UserId == author {
			continue
		}
<<<<<<< HEAD
		for _, subscription := range subscriptions {

			if len(subscription.Events) == 0 {
				continue
			}
			// Ignore if author is user
			if subscription.UserId == author {
				continue
			}
			evread := false
			evchange := false
			for _, ev := range subscription.Events {
				if strings.Compare(ev, "read") == 0 {
					evread = true
				} else if strings.Compare(ev, "change") == 0 {
					evchange = true
				}
			}
			if !((evread && ac.Type == activity2.ObjectType_Read) || (evchange && ac.Type != activity2.ObjectType_Read)) {
				continue
			}
			accessList, user, er := permissions.AccessListFromUser(ctx, subscription.UserId, false)
			if er != nil {
				log.Logger(ctx).Error("Could not load access list", zap.Error(er))
				continue
			}
			userCtx := auth.WithImpersonate(ctx, user)
			ancestors, ez := views.BuildAncestorsListOrParent(userCtx, e.getTreeClient(), loadedNode)
			if ez != nil {
				log.Logger(ctx).Error("Could not load ancestors list", zap.Error(er))
				continue
			}
			if accessList.CanReadWithResolver(userCtx, e.vNodeResolver, ancestors...) {
				dao.PostActivity(activity2.OwnerType_USER, subscription.UserId, activity.BoxInbox, ac, ctx)
=======
		evread := false
		evchange := false
		for _, ev := range subscription.Events {
			if strings.Compare(ev, "read") == 0 {
				evread = true
			} else if strings.Compare(ev, "change") == 0 {
				evchange = true
>>>>>>> 9b3c4ddc
			}
		}
		if !((evread && ac.Type == activity2.ObjectType_Read) || (evchange && ac.Type != activity2.ObjectType_Read)) {
			continue
		}
		accessList, user, er := permissions.AccessListFromUser(ctx, subscription.UserId, false)
		if er != nil {
			log.Logger(ctx).Error("Could not load access list", zap.Error(er))
			continue
		}
		userCtx := auth.WithImpersonate(ctx, user)
		ancestors, ez := views.BuildAncestorsListOrParent(userCtx, e.getTreeClient(), loadedNode)
		if ez != nil {
			log.Logger(ctx).Error("Could not load ancestors list", zap.Error(er))
			continue
		}
		if accessList.CanReadWithResolver(userCtx, e.vNodeResolver, ancestors...) {
			dao.PostActivity(activity2.OwnerType_USER, subscription.UserId, activity.BoxInbox, ac, ctx)
		}
	}

	return nil
}

func (e *MicroEventsSubscriber) vNodeResolver(ctx context.Context, n *tree.Node) (*tree.Node, bool) {
	pool := views.NewClientsPool(false)
	return views.GetVirtualNodesManager().GetResolver(pool, false)(ctx, n)
}

func (e *MicroEventsSubscriber) HandleIdmChange(ctx context.Context, msg *idm.ChangeEvent) error {

	if msg.Acl != nil {
		author, _ := permissions.FindUserNameInContext(ctx)
		if msg.Attributes == nil {
			msg.Attributes = make(map[string]string)
		}
		msg.Attributes["user"] = author
		e.aclsChan <- msg
	} else if msg.User != nil && msg.Type == idm.ChangeEventType_DELETE && msg.User.Login != "" {
		// Clear activity for deleted user
		ctx = servicecontext.WithServiceName(ctx, Name)
		log.Logger(ctx).Debug("Clearing activities for user", msg.User.ZapLogin())
		go e.dao.Delete(activity2.OwnerType_USER, msg.User.Login)
	}

	return nil
}

func (e *MicroEventsSubscriber) parentsFromCache(ctx context.Context, node *tree.Node, isDel bool) (*tree.Node, []string) {

	e.Lock()
	defer e.Unlock()

	var parentUuids []string
	loadedNode := node

	// Current Node
	// parentUuids = append(parentUuids, node.Uuid)
	if node.Path == "" && !isDel {
		// Reload by Uuid
		if resp, err := e.getTreeClient().ReadNode(ctx, &tree.ReadNodeRequest{Node: &tree.Node{Uuid: node.Uuid}}); err == nil && resp.Node != nil {
			loadedNode = resp.Node
		}
	}
	// Manually load parents from Path
	parentPath := loadedNode.Path
	for {
		parentPath = path.Dir(parentPath)
		if parentPath == "" || parentPath == "/" || parentPath == "." {
			break
		}
		if pU, ok := e.parentsCache.Get(parentPath); ok {
			val := pU.(string)
			if val != "**DELETED**" {
				parentUuids = append(parentUuids, pU.(string))
			}
		} else {
			resp, err := e.getTreeClient().ReadNode(ctx, &tree.ReadNodeRequest{Node: &tree.Node{Path: parentPath}})
			if err == nil {
				uuid := resp.Node.Uuid
				e.parentsCache.Set(parentPath, uuid, cache.DefaultExpiration)
				parentUuids = append(parentUuids, uuid)
			} else if errors.Parse(err.Error()).Code == 404 {
				e.parentsCache.Set(parentPath, "**DELETED**", cache.DefaultExpiration)
			}
		}
	}

	return loadedNode, parentUuids
}

func (e *MicroEventsSubscriber) DebounceAclsEvents() {
	for {
		select {
		case acl := <-e.aclsChan:
			e.changeEvents = append(e.changeEvents, acl)
		case <-time.After(3 * time.Second):
			e.ProcessBuffer(e.changeEvents...)
			e.changeEvents = []*idm.ChangeEvent{}
		}
	}
}

func (e *MicroEventsSubscriber) ProcessBuffer(cE ...*idm.ChangeEvent) {
	if len(cE) == 0 {
		return
	}
	remaining := make(map[string]*idm.ChangeEvent)
	roles := make(map[string]*idm.Role)
	users := make(map[string]*idm.User)
	workspaces := make(map[string]*idm.Workspace)
	// Remove updates/deletes
	for _, event := range cE {
		if event.Type == idm.ChangeEventType_UPDATE && (event.Acl.Action.Name == permissions.AclRead.Name || event.Acl.Action.Name == permissions.AclWrite.Name) {
			var del bool
			for _, e2 := range cE {
				if e2.Type == idm.ChangeEventType_DELETE && e2.Acl.RoleID == event.Acl.RoleID && e2.Acl.WorkspaceID == event.Acl.WorkspaceID &&
					e2.Acl.Action.Name == event.Acl.Action.Name && e2.Acl.Action.Value == event.Acl.Action.Value {
					del = true
				}
			}
			if !del {
				key := event.Acl.RoleID + "-" + event.Acl.WorkspaceID
				if already, ok := remaining[key]; ok {
					already.Acl.Action.Name = already.Acl.Action.Name + "," + event.Acl.Action.Name
				} else {
					remaining[key] = event
				}
				roles[event.Acl.RoleID] = &idm.Role{}
				users[event.Attributes["user"]] = &idm.User{}
				workspaces[event.Acl.WorkspaceID] = &idm.Workspace{}
			}
		}
	}
	if len(remaining) == 0 || len(roles) == 0 || len(users) == 0 || len(workspaces) == 0 {
		return
	}

	// Load resources
	ctx := context2.WithUserNameMetadata(context.Background(), common.PydioSystemUsername)
	if er := e.LoadResources(ctx, roles, users, workspaces); er != nil {
		return
	}

	// For the moment, only handle real users (no roles or groups), and skip source == target
	for _, r := range remaining {
		sourceUser := users[r.Attributes["user"]]
		targetRole := roles[r.Acl.RoleID]
		if targetRole.Uuid == "" || !targetRole.UserRole || targetRole.Uuid == sourceUser.Uuid {
			//log.Logger(context.Background()).Info("Ignoring event", zap.Any("e", r))
			continue
		}
		if targetUser, ok := users[targetRole.Uuid]; ok {
			ac := activity.AclActivity(sourceUser.Login, workspaces[r.Acl.WorkspaceID], r.Acl.Action.Name)
			log.Logger(context.Background()).Debug("Publishing Activity", zap.String("targetUser", targetUser.Login), zap.Any("a", ac))
			// Post to target User Inbox
			e.dao.PostActivity(activity2.OwnerType_USER, targetUser.Login, activity.BoxInbox, ac, ctx)
			if workspaces[r.Acl.WorkspaceID].Scope == idm.WorkspaceScope_ROOM {
				// Post to node Outbox
				e.dao.PostActivity(activity2.OwnerType_NODE, r.Acl.NodeID, activity.BoxOutbox, ac, nil)
			}
		}
	}

}

func (e *MicroEventsSubscriber) LoadResources(ctx context.Context, roles map[string]*idm.Role, users map[string]*idm.User, workspaces map[string]*idm.Workspace) error {

	// Load Roles
	var rUuids []string
	for k, _ := range roles {
		rUuids = append(rUuids, k)
	}
	q, _ := ptypes.MarshalAny(&idm.RoleSingleQuery{Uuid: rUuids})
	streamer, er := e.getRoleClient().SearchRole(ctx, &idm.SearchRoleRequest{Query: &service.Query{SubQueries: []*any.Any{q}}})
	if er != nil {
		return er
	}
	defer streamer.Close()
	for {
		resp, err := streamer.Recv()
		if err != nil {
			break
		}
		roles[resp.Role.Uuid] = resp.Role
	}

	// Load Users (from logins and from roleIds)
	var queries []*any.Any
	for k, _ := range users {
		q, _ := ptypes.MarshalAny(&idm.UserSingleQuery{Login: k})
		queries = append(queries, q)
	}
	for _, role := range roles {
		if role.UserRole {
			q, _ := ptypes.MarshalAny(&idm.UserSingleQuery{Uuid: role.Uuid})
			queries = append(queries, q)
		}
	}
	stream2, er := e.getUserClient().SearchUser(ctx, &idm.SearchUserRequest{Query: &service.Query{
		SubQueries: queries,
		Operation:  service.OperationType_OR,
	}})
	if er != nil {
		return er
	}
	defer stream2.Close()
	for {
		resp, err := stream2.Recv()
		if err != nil {
			break
		}
		if _, o := users[resp.User.Login]; o {
			users[resp.User.Login] = resp.User
		} else {
			users[resp.User.Uuid] = resp.User
		}
	}

	// Load Workspaces
	var queriesW []*any.Any
	for k, _ := range workspaces {
		q, _ := ptypes.MarshalAny(&idm.WorkspaceSingleQuery{Uuid: k})
		queriesW = append(queriesW, q)
	}
	stream3, er := e.getWorkspaceClient().SearchWorkspace(ctx, &idm.SearchWorkspaceRequest{Query: &service.Query{SubQueries: queriesW}})
	if er != nil {
		return er
	}
	defer stream3.Close()
	for {
		resp, err := stream3.Recv()
		if err != nil {
			break
		}
		workspaces[resp.Workspace.UUID] = resp.Workspace
	}

	log.Logger(context.Background()).Debug("Loaded Resources", zap.Any("roles", roles), zap.Any("users", users), zap.Any("workspaces", workspaces))

	return nil
}<|MERGE_RESOLUTION|>--- conflicted
+++ resolved
@@ -194,42 +194,6 @@
 		if subscription.UserId == author {
 			continue
 		}
-<<<<<<< HEAD
-		for _, subscription := range subscriptions {
-
-			if len(subscription.Events) == 0 {
-				continue
-			}
-			// Ignore if author is user
-			if subscription.UserId == author {
-				continue
-			}
-			evread := false
-			evchange := false
-			for _, ev := range subscription.Events {
-				if strings.Compare(ev, "read") == 0 {
-					evread = true
-				} else if strings.Compare(ev, "change") == 0 {
-					evchange = true
-				}
-			}
-			if !((evread && ac.Type == activity2.ObjectType_Read) || (evchange && ac.Type != activity2.ObjectType_Read)) {
-				continue
-			}
-			accessList, user, er := permissions.AccessListFromUser(ctx, subscription.UserId, false)
-			if er != nil {
-				log.Logger(ctx).Error("Could not load access list", zap.Error(er))
-				continue
-			}
-			userCtx := auth.WithImpersonate(ctx, user)
-			ancestors, ez := views.BuildAncestorsListOrParent(userCtx, e.getTreeClient(), loadedNode)
-			if ez != nil {
-				log.Logger(ctx).Error("Could not load ancestors list", zap.Error(er))
-				continue
-			}
-			if accessList.CanReadWithResolver(userCtx, e.vNodeResolver, ancestors...) {
-				dao.PostActivity(activity2.OwnerType_USER, subscription.UserId, activity.BoxInbox, ac, ctx)
-=======
 		evread := false
 		evchange := false
 		for _, ev := range subscription.Events {
@@ -237,7 +201,6 @@
 				evread = true
 			} else if strings.Compare(ev, "change") == 0 {
 				evchange = true
->>>>>>> 9b3c4ddc
 			}
 		}
 		if !((evread && ac.Type == activity2.ObjectType_Read) || (evchange && ac.Type != activity2.ObjectType_Read)) {
