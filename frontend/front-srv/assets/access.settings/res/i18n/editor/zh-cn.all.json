--- conflicted
+++ resolved
@@ -189,11 +189,7 @@
     "other": "登录后显示欢迎页面"
   },
   "workspace.statics.directory.title": {
-<<<<<<< HEAD
     "other": "目录"
-=======
-    "other": "Directory"
->>>>>>> 35c75bf5
   },
   "workspace.statics.directory.description": {
     "other": "Show address book full page (used by Mui3 Theme)"
