--- conflicted
+++ resolved
@@ -102,11 +102,7 @@
     "other": "Wert Leeren"
   },
   "40": {
-<<<<<<< HEAD
-    "other": "Per-workspace parameters"
-=======
     "other": "Workspace-spezifische Parameter"
->>>>>>> cfb4817a
   },
   "41": {
     "other": "Anwendungs-Parameter"
