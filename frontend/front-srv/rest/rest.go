/*
 * Copyright (c) 2018. Abstrium SAS <team (at) pydio.com>
 * This file is part of Pydio Cells.
 *
 * Pydio Cells is free software: you can redistribute it and/or modify
 * it under the terms of the GNU Affero General Public License as published by
 * the Free Software Foundation, either version 3 of the License, or
 * (at your option) any later version.
 *
 * Pydio Cells is distributed in the hope that it will be useful,
 * but WITHOUT ANY WARRANTY; without even the implied warranty of
 * MERCHANTABILITY or FITNESS FOR A PARTICULAR PURPOSE.  See the
 * GNU Affero General Public License for more details.
 *
 * You should have received a copy of the GNU Affero General Public License
 * along with Pydio Cells.  If not, see <http://www.gnu.org/licenses/>.
 *
 * The latest code can be found at <https://pydio.com>.
 */

package rest

import (
	"context"
	"fmt"
	"strconv"
	"strings"

	"github.com/emicklei/go-restful"
	"github.com/micro/go-micro/metadata"
	"github.com/pborman/uuid"
	"go.uber.org/zap"

	"github.com/pydio/cells/common"
	"github.com/pydio/cells/common/config"
	"github.com/pydio/cells/common/log"
	defaults "github.com/pydio/cells/common/micro"
	"github.com/pydio/cells/common/proto/idm"
	"github.com/pydio/cells/common/proto/rest"
	"github.com/pydio/cells/common/proto/tree"
	"github.com/pydio/cells/common/service"
	"github.com/pydio/cells/common/service/frontend"
	"github.com/pydio/cells/common/utils/permissions"
	"github.com/pydio/cells/common/views"
)

type FrontendHandler struct{}

func NewFrontendHandler() *FrontendHandler {
	f := &FrontendHandler{}
	return f
}

// SwaggerTags list the names of the service tags declared in the swagger json implemented by this service
func (a *FrontendHandler) SwaggerTags() []string {
	return []string{"FrontendService"}
}

// Filter returns a function to filter the swagger path
func (a *FrontendHandler) Filter() func(string) string {
	return nil
}

func (a *FrontendHandler) FrontState(req *restful.Request, rsp *restful.Response) {
	pool, e := frontend.GetPluginsPool()
	if e != nil {
		service.RestError500(req, rsp, e)
		return
	}
	ctx := req.Request.Context()

	user := &frontend.User{}
	if e := user.Load(ctx); e != nil {
		service.RestError500(req, rsp, e)
		return
	}

	user.LoadActiveWorkspace(req.QueryParameter("ws"))
	lang := user.LoadActiveLanguage(req.QueryParameter("lang"))

	cfg := config.Default()
	rolesConfigs := user.FlattenedRolesConfigs()

	status := frontend.RequestStatus{
		Config:        cfg,
		AclParameters: rolesConfigs.Get("parameters").(*config.Map),
		AclActions:    rolesConfigs.Get("actions").(*config.Map),
		WsScopes:      user.GetActiveScopes(),
		User:          user,
		NoClaims:      !user.Logged,
		Lang:          lang,
		Request:       req.Request,
	}
	registry := pool.RegistryForStatus(ctx, status)
	rsp.WriteAsXml(registry)
}

func (a *FrontendHandler) FrontBootConf(req *restful.Request, rsp *restful.Response) {

	pool, e := frontend.GetPluginsPool()
	if e != nil {
		service.RestError500(req, rsp, e)
		return
	}
	showVersion := false
	user := &frontend.User{}
	if e := user.Load(req.Request.Context()); e == nil && user.Logged {
		showVersion = true
	}
	bootConf := frontend.ComputeBootConf(pool, showVersion)
	rsp.WriteAsJson(bootConf)

}

func (a *FrontendHandler) FrontPlugins(req *restful.Request, rsp *restful.Response) {

	pool, e := frontend.GetPluginsPool()
	if e != nil {
		service.RestError500(req, rsp, e)
		return
	}

	lang := req.QueryParameter("lang")
	if lang == "" {
		user := &frontend.User{}
		if e := user.Load(req.Request.Context()); e == nil {
			if l := user.LoadActiveLanguage(""); l != "" {
				lang = l
			}
		}
	}
	if lang == "" {
		lang = "en-us"
	}
	plugins := pool.AllPluginsManifests(req.Request.Context(), lang)
	rsp.WriteAsXml(plugins)
}

func (a *FrontendHandler) FrontSessionGet(req *restful.Request, rsp *restful.Response) {
	sessionName := "pydio"
	if h := req.HeaderParameter("X-Pydio-Minisite"); h != "" {
		sessionName = sessionName + "-" + h
	}

	session, err := frontend.GetSessionStore().Get(req.Request, sessionName)
	if err != nil && session == nil {
		service.RestError500(req, rsp, fmt.Errorf("could not load session store: %s", err))
		return
	}

	response := &rest.FrontSessionGetResponse{}
	if len(session.Values) > 0 {
		response.Token = &rest.Token{
			AccessToken: session.Values["access_token"].(string),
			IDToken:     session.Values["id_token"].(string),
			ExpiresAt:   session.Values["expires_at"].(string),
		}
	}

	rsp.WriteEntity(response)
}

func (a *FrontendHandler) FrontSession(req *restful.Request, rsp *restful.Response) {

	var loginRequest rest.FrontSessionRequest
	if e := req.ReadEntity(&loginRequest); e != nil {
		service.RestError500(req, rsp, e)
		return
	}

	ctx := req.Request.Context()
	if loginRequest.AuthInfo == nil {
		loginRequest.AuthInfo = map[string]string{}
	}

	sessionName := "pydio"
	if h := req.HeaderParameter("X-Pydio-Minisite"); h != "" {
		sessionName = sessionName + "-" + h
	}

	session, err := frontend.GetSessionStore().Get(req.Request, sessionName)
	if err != nil && session == nil {
		service.RestError500(req, rsp, fmt.Errorf("could not load session store: %s", err))
		return
	}
<<<<<<< HEAD

	response := &rest.FrontSessionResponse{}

	if len(loginRequest.AuthInfo) == 0 {
		if trigger, ok := session.Values["trigger"]; ok {
			tInfo := map[string]string{}
			if info, o := session.Values["triggerInfo"]; o {
				tInfo = info.(map[string]string)
			}
			response = &rest.FrontSessionResponse{
				Trigger:     trigger.(string),
				TriggerInfo: tInfo,
			}
		}

		return
	}
=======
>>>>>>> 13ba0f1c

	response := &rest.FrontSessionResponse{}
	if e := frontend.ApplyAuthMiddlewares(req, rsp, &loginRequest, response, session); e != nil {
		if e := session.Save(req.Request, rsp.ResponseWriter); e != nil {
			log.Logger(ctx).Error("Error saving session", zap.Error(e))
		}
		service.RestError401(req, rsp, e)
		return
	}

	if len(session.Values) > 0 {
		response.Token = &rest.Token{
			AccessToken: session.Values["access_token"].(string),
			IDToken:     session.Values["id_token"].(string),
			ExpiresAt:   session.Values["expires_at"].(string),
		}
	}

	if e := session.Save(req.Request, rsp.ResponseWriter); e != nil {
		log.Logger(ctx).Error("Error saving session", zap.Error(e))
	}

	rsp.WriteEntity(response)
}

func (a *FrontendHandler) FrontSessionDel(req *restful.Request, rsp *restful.Response) {

	sessionName := "pydio"
	if h := req.HeaderParameter("X-Pydio-Minisite"); h != "" {
		sessionName = sessionName + "-" + h
	}

	session, err := frontend.GetSessionStore().Get(req.Request, sessionName)
	if err != nil && session == nil {
		service.RestError500(req, rsp, fmt.Errorf("could not load session store: %s", err))
		return
	}

	session.Values = make(map[interface{}]interface{})
	session.Options.MaxAge = -1
	session.Save(req.Request, rsp.ResponseWriter)

	rsp.WriteEntity(nil)
}

// Generic endpoint that can be handled by specific 2FA plugins
func (a *FrontendHandler) FrontEnrollAuth(req *restful.Request, rsp *restful.Response) {
	frontend.ApplyEnrollMiddlewares("FrontEnrollAuth", req, rsp)
}

func (a *FrontendHandler) FrontMessages(req *restful.Request, rsp *restful.Response) {
	pool, e := frontend.GetPluginsPool()
	if e != nil {
		service.RestError500(req, rsp, e)
		return
	}
	lang := req.PathParameter("Lang")
	rsp.WriteAsJson(pool.I18nMessages(lang).Messages)
}

// Strip Cookies Metadata from context to avoid s3 too-long-header error
func ctxWithoutCookies(ctx context.Context) context.Context {

	if meta, ok := metadata.FromContext(ctx); ok {
		newMeta := map[string]string{}
		for k, v := range meta {
			if k != "CookiesString" {
				newMeta[k] = v
			}
		}
		return metadata.NewContext(ctx, newMeta)
	} else {
		return ctx
	}
}

// FrontServeBinary triggers the download of a stored binary.
func (a *FrontendHandler) FrontServeBinary(req *restful.Request, rsp *restful.Response) {

	binaryType := req.PathParameter("BinaryType")
	binaryUuid := req.PathParameter("Uuid")
	ctx := req.Request.Context()

	router := views.NewStandardRouter(views.RouterOptions{WatchRegistry: false})
	var readNode *tree.Node
	var extension string

	if binaryType == "USER" {

		user, e := permissions.SearchUniqueUser(ctx, binaryUuid, "")
		if e != nil {
			service.RestError404(req, rsp, e)
			return
		}
		if avatarId, ok := user.Attributes["avatar"]; ok {

			readNode = &tree.Node{
				Path: common.PYDIO_DOCSTORE_BINARIES_NAMESPACE + "/users_binaries." + user.Login + "-" + avatarId,
			}
			extension = strings.Split(avatarId, ".")[1]
		}
	} else if binaryType == "GLOBAL" {

		readNode = &tree.Node{
			Path: common.PYDIO_DOCSTORE_BINARIES_NAMESPACE + "/global_binaries." + binaryUuid,
		}
		if strings.Contains(binaryUuid, ".") {
			extension = strings.Split(binaryUuid, ".")[1]
		}
	}

	if readNode != nil {
		// If anonymous GET, add system user in context before querying object service
		if ctxUser, _ := permissions.FindUserNameInContext(ctx); ctxUser == "" {
			ctx = context.WithValue(ctx, common.PYDIO_CONTEXT_USER_KEY, common.PYDIO_SYSTEM_USERNAME)
		}
		ctx = ctxWithoutCookies(ctx)
		if req.QueryParameter("dim") != "" {
			if dim, e := strconv.ParseInt(req.QueryParameter("dim"), 10, 32); e == nil {
				if e := readBinary(ctx, router, readNode, rsp.ResponseWriter, rsp.Header(), extension, int(dim)); e != nil {
					service.RestError500(req, rsp, e)
				}
				return
			}
		}
		readBinary(ctx, router, readNode, rsp.ResponseWriter, rsp.Header(), extension)
	}
}

// FrontPutBinary receives an upload to store a binary.
func (a *FrontendHandler) FrontPutBinary(req *restful.Request, rsp *restful.Response) {

	binaryType := req.PathParameter("BinaryType")
	binaryUuid := req.PathParameter("Uuid")
	ctx := req.Request.Context()

	if e := req.Request.ParseForm(); e != nil {
		service.RestError500(req, rsp, e)
		return
	}
	f1, f2, e1 := req.Request.FormFile("userfile")
	if e1 != nil {
		service.RestError500(req, rsp, e1)
		return
	}
	cType := strings.Split(f2.Header.Get("Content-Type"), "/")
	extension := cType[1]
	binaryId := uuid.New()[0:12] + "." + extension
	ctxUser, ctxClaims := permissions.FindUserNameInContext(ctx)

	log.Logger(ctx).Debug("Upload Binary", zap.String("type", binaryType), zap.Any("header", f2))
	router := views.NewStandardRouter(views.RouterOptions{WatchRegistry: false})
	ctx = ctxWithoutCookies(ctx)

	defer f1.Close()

	if binaryType == "USER" {
		// USER binaries can only be edited by context user or by admin
		if ctxClaims.Profile != common.PYDIO_PROFILE_ADMIN && ctxUser != binaryUuid {
			service.RestError401(req, rsp, fmt.Errorf("you are not allowed to edit this binary"))
			return
		}

		user, e := permissions.SearchUniqueUser(ctx, binaryUuid, "")
		if e != nil {
			service.RestError404(req, rsp, e)
			return
		}

		node := &tree.Node{
			Path: common.PYDIO_DOCSTORE_BINARIES_NAMESPACE + "/users_binaries." + binaryUuid + "-" + binaryId,
		}

		if user.Attributes != nil {
			if av, ok := user.Attributes["avatar"]; ok {
				// There is an existing avatar, remove it
				oldNode := &tree.Node{
					Path: common.PYDIO_DOCSTORE_BINARIES_NAMESPACE + "/users_binaries." + binaryUuid + "-" + av,
				}
				if _, e = router.DeleteNode(ctx, &tree.DeleteNodeRequest{Node: oldNode}); e != nil {
					log.Logger(ctx).Error("Error while deleting existing binary", node.Zap(), zap.Error(e))
				}
			}
		}

		_, e = router.PutObject(ctx, node, f1, &views.PutRequestData{
			Size: f2.Size,
		})
		if e != nil {
			service.RestError500(req, rsp, e)
			return
		}

		if user.Attributes == nil {
			user.Attributes = map[string]string{}
		}
		user.Attributes["avatar"] = binaryId
		cli := idm.NewUserServiceClient(common.SERVICE_GRPC_NAMESPACE_+common.SERVICE_USER, defaults.NewClient())
		_, e = cli.CreateUser(ctx, &idm.CreateUserRequest{User: user})
		if e != nil {
			service.RestError404(req, rsp, e)
			return
		}
	} else if binaryType == "GLOBAL" {

		// GLOBAL binaries are only editable by admins
		if ctxClaims.Profile != common.PYDIO_PROFILE_ADMIN {
			service.RestError401(req, rsp, fmt.Errorf("you are not allowed to edit this binary"))
			return
		}

		router := views.NewStandardRouter(views.RouterOptions{WatchRegistry: false})
		node := &tree.Node{
			Path: common.PYDIO_DOCSTORE_BINARIES_NAMESPACE + "/global_binaries." + binaryId,
		}
		if _, e := router.DeleteNode(ctx, &tree.DeleteNodeRequest{Node: node}); e != nil {
			log.Logger(ctx).Error("Error while deleting existing binary", node.Zap(), zap.Error(e))
		}

		_, e := router.PutObject(ctx, node, f1, &views.PutRequestData{
			Size: f2.Size,
		})
		if e != nil {
			service.RestError500(req, rsp, e)
			return
		}

	} else {

		service.RestError500(req, rsp, fmt.Errorf("unsupported Binary Type (must be USER or GLOBAL)"))
		return

	}

	rsp.WriteAsJson(map[string]string{"binary": binaryId})

}

func (a *FrontendHandler) SettingsMenu(req *restful.Request, rsp *restful.Response) {

	rsp.WriteEntity(settingsNode)

}<|MERGE_RESOLUTION|>--- conflicted
+++ resolved
@@ -183,26 +183,6 @@
 		service.RestError500(req, rsp, fmt.Errorf("could not load session store: %s", err))
 		return
 	}
-<<<<<<< HEAD
-
-	response := &rest.FrontSessionResponse{}
-
-	if len(loginRequest.AuthInfo) == 0 {
-		if trigger, ok := session.Values["trigger"]; ok {
-			tInfo := map[string]string{}
-			if info, o := session.Values["triggerInfo"]; o {
-				tInfo = info.(map[string]string)
-			}
-			response = &rest.FrontSessionResponse{
-				Trigger:     trigger.(string),
-				TriggerInfo: tInfo,
-			}
-		}
-
-		return
-	}
-=======
->>>>>>> 13ba0f1c
 
 	response := &rest.FrontSessionResponse{}
 	if e := frontend.ApplyAuthMiddlewares(req, rsp, &loginRequest, response, session); e != nil {
@@ -211,14 +191,6 @@
 		}
 		service.RestError401(req, rsp, e)
 		return
-	}
-
-	if len(session.Values) > 0 {
-		response.Token = &rest.Token{
-			AccessToken: session.Values["access_token"].(string),
-			IDToken:     session.Values["id_token"].(string),
-			ExpiresAt:   session.Values["expires_at"].(string),
-		}
 	}
 
 	if e := session.Save(req.Request, rsp.ResponseWriter); e != nil {
