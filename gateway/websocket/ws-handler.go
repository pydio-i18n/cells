/*
 * Copyright (c) 2018. Abstrium SAS <team (at) pydio.com>
 * This file is part of Pydio Cells.
 *
 * Pydio Cells is free software: you can redistribute it and/or modify
 * it under the terms of the GNU Affero General Public License as published by
 * the Free Software Foundation, either version 3 of the License, or
 * (at your option) any later version.
 *
 * Pydio Cells is distributed in the hope that it will be useful,
 * but WITHOUT ANY WARRANTY; without even the implied warranty of
 * MERCHANTABILITY or FITNESS FOR A PARTICULAR PURPOSE.  See the
 * GNU Affero General Public License for more details.
 *
 * You should have received a copy of the GNU Affero General Public License
 * along with Pydio Cells.  If not, see <http://www.gnu.org/licenses/>.
 *
 * The latest code can be found at <https://pydio.com>.
 */

package websocket

import (
	"context"
<<<<<<< HEAD
=======
	"fmt"
>>>>>>> 9b3c4ddc
	"path"
	"strings"
	"sync"
	"time"

	"github.com/micro/go-micro/metadata"
	"github.com/micro/protobuf/jsonpb"
	"github.com/ory/ladon"
	"github.com/ory/ladon/manager/memory"
	"github.com/pydio/melody"
	"go.uber.org/zap"
	"golang.org/x/time/rate"

	"github.com/pydio/cells/common"
	"github.com/pydio/cells/common/auth"
	"github.com/pydio/cells/common/auth/claim"
	"github.com/pydio/cells/common/log"
	"github.com/pydio/cells/common/proto/activity"
	"github.com/pydio/cells/common/proto/idm"
	"github.com/pydio/cells/common/proto/jobs"
	"github.com/pydio/cells/common/proto/tree"
	servicecontext "github.com/pydio/cells/common/service/context"
	service "github.com/pydio/cells/common/service/proto"
	context2 "github.com/pydio/cells/common/utils/context"
	"github.com/pydio/cells/common/utils/permissions"
	"github.com/pydio/cells/common/views"
	json "github.com/pydio/cells/x/jsonx"
)

type WebsocketHandler struct {
	Websocket   *melody.Melody
	EventRouter *views.RouterEventFilter

	batcherLock   *sync.Mutex
	batchers      map[string]*NodeEventsBatcher
	dispatcher    chan *NodeChangeEventWithInfo
	done          chan string
	silentDropper *rate.Limiter
}

func NewWebSocketHandler(serviceCtx context.Context) *WebsocketHandler {
	w := &WebsocketHandler{
		batchers:      make(map[string]*NodeEventsBatcher),
		dispatcher:    make(chan *NodeChangeEventWithInfo),
		done:          make(chan string),
		batcherLock:   &sync.Mutex{},
		silentDropper: rate.NewLimiter(20, 10),
	}
	w.InitHandlers(serviceCtx)
	go func() {
		for {
			select {
			case e := <-w.dispatcher:
				w.BroadcastNodeChangeEvent(context.Background(), e)
			case finished := <-w.done:
				w.batcherLock.Lock()
				delete(w.batchers, finished)
				w.batcherLock.Unlock()
			}
		}
	}()
	return w
}

func (w *WebsocketHandler) InitHandlers(serviceCtx context.Context) {

	w.Websocket = melody.New()
	w.Websocket.Config.MaxMessageSize = 2048

	w.Websocket.HandleError(func(session *melody.Session, i error) {
		if !strings.Contains(i.Error(), "close 1000 (normal)") {
			log.Logger(serviceCtx).Debug("HandleError", zap.Error(i))
		}
		ClearSession(session)
	})

	w.Websocket.HandleClose(func(session *melody.Session, i int, i2 string) error {
		ClearSession(session)
		return nil
	})

	w.Websocket.HandleMessage(func(session *melody.Session, bytes []byte) {

		msg := &Message{}
		e := json.Unmarshal(bytes, msg)
		if e != nil {
			session.CloseWithMsg(NewErrorMessage(e))
			return
		}
		switch msg.Type {
		case MsgSubscribe:

			if msg.JWT == "" {
				session.CloseWithMsg(NewErrorMessageString("empty jwt"))
				log.Logger(serviceCtx).Debug("empty jwt")
				return
			}
			ctx := context.Background()
			verifier := auth.DefaultJWTVerifier()
			_, claims, e := verifier.Verify(ctx, msg.JWT)
			if e != nil {
				log.Logger(serviceCtx).Error("invalid jwt received from websocket connection")
				session.CloseWithMsg(NewErrorMessage(e))
				return
			}
			UpdateSessionFromClaims(session, claims, w.EventRouter.GetClientsPool())

		case MsgUnsubscribe:

			ClearSession(session)

		default:
			return
		}

	})

}

func (w *WebsocketHandler) getBatcherForUuid(uuid string) *NodeEventsBatcher {
	var batcher *NodeEventsBatcher
	w.batcherLock.Lock()
	if b, ok := w.batchers[uuid]; ok && !b.closed {
		batcher = b
	} else {
		batcher = NewEventsBatcher(1*time.Second, uuid, w.dispatcher, w.done)
		w.batchers[uuid] = batcher
	}
	w.batcherLock.Unlock()
	return batcher
}

// HandleNodeChangeEvent listens to NodeChangeEvents and either broadcast them directly, or use NodeEventsBatcher
// to buffer them and flatten them into one.
func (w *WebsocketHandler) HandleNodeChangeEvent(ctx context.Context, event *tree.NodeChangeEvent) error {

	defer func() {
		if e := recover(); e != nil {
			log.Logger(ctx).Info("recovered a panic in WebSocket handler", zap.Any("e", e))
		}
	}()

	switch event.Type {
	case tree.NodeChangeEvent_UPDATE_META, tree.NodeChangeEvent_CREATE, tree.NodeChangeEvent_UPDATE_CONTENT:
		if event.Target != nil {
			batcher := w.getBatcherForUuid(event.Target.Uuid)
			batcher.in <- event
			return nil
		} else {
			e := &NodeChangeEventWithInfo{NodeChangeEvent: *event}
			return w.BroadcastNodeChangeEvent(ctx, e)
		}
	case tree.NodeChangeEvent_UPDATE_USER_META:
		e := &NodeChangeEventWithInfo{NodeChangeEvent: *event, refreshTarget: true}
		return w.BroadcastNodeChangeEvent(ctx, e)
	case tree.NodeChangeEvent_DELETE, tree.NodeChangeEvent_UPDATE_PATH:
		e := &NodeChangeEventWithInfo{NodeChangeEvent: *event, refreshTarget: true}
		return w.BroadcastNodeChangeEvent(ctx, e)
	case tree.NodeChangeEvent_READ:
		// Ignore READ events
		return nil
	default:
		return nil
	}

}

// BroadcastNodeChangeEvent will browse the currently registered websocket sessions and decide whether to broadcast
// the event or not.
func (w *WebsocketHandler) BroadcastNodeChangeEvent(ctx context.Context, event *NodeChangeEventWithInfo) error {

	jsonMarshaler := &jsonpb.Marshaler{}

	if event.Silent && !w.silentDropper.Allow() {
		//log.Logger(ctx).Warn("Dropping Silent Event")
		return nil
	}

	return w.Websocket.BroadcastFilter([]byte(`"dump"`), func(session *melody.Session) bool {

		var workspaces map[string]*idm.Workspace
		var accessList *permissions.AccessList

		if value, ok := session.Get(SessionWorkspacesKey); !ok || value == nil {
			return false
		} else {
			workspaces = value.(map[string]*idm.Workspace)
		}

		if value, ok := session.Get(SessionAccessListKey); !ok || value == nil {
			return false
		} else {
			accessList = value.(*permissions.AccessList)
		}

		// Rate-limit events (let Optimistic events always go through)
		if lim, ok := session.Get(SessionLimiterKey); ok && !event.Optimistic {
			limiter := lim.(*rate.Limiter)
			if err := limiter.Wait(ctx); err != nil {
				log.Logger(ctx).Warn("WebSocket: some events were dropped (session rate limiter)")
				return false
			}
		}

		if event.Type == tree.NodeChangeEvent_UPDATE_USER_META {
			if event.Source == nil || event.Source.MetaStore == nil {
				log.Logger(ctx).Debug("UserMetaEvent: no Source or Source.MetaStore on event")
				return false
			}
			var pols []*service.ResourcePolicy
			e := json.Unmarshal([]byte(event.Source.MetaStore["pydio:meta-policies"]), &pols)
			if e != nil {
				log.Logger(ctx).Debug("UserMetaEvent: cannot unmarshall resource policies")
				return false
			}
			subs, o := session.Get(SessionSubjectsKey)
			if !o {
				log.Logger(ctx).Debug("UserMetaEvent: No subjects in session")
				return false
			}
			subjects := subs.([]string)
			if !w.MatchPolicies(pols, subjects, service.ResourcePolicyAction_READ) {
				return false
			}
		}

		var (
			hasData bool
		)

		claims, o1 := session.Get(SessionClaimsKey)
		if !o1 {
			log.Logger(ctx).Warn("WebSocket: strange, session has empty key for claims or username")
			return false
		}
		metaCtx := auth.ContextFromClaims(context.Background(), claims.(claim.Claims))
		metaCtx = servicecontext.WithServiceName(metaCtx, common.ServiceGatewayNamespace_+common.ServiceWebSocket)
		if md, o := session.Get(SessionMetaContext); o {
			metaCtx = context2.WithAdditionalMetadata(metaCtx, md.(metadata.Metadata))
		}

		eTarget := event.Target
		eSource := event.Source

		if event.refreshTarget && eTarget != nil {
			if respNode, err := w.EventRouter.GetClientsPool().GetTreeClient().ReadNode(metaCtx, &tree.ReadNodeRequest{Node: event.Target}); err == nil {
				eTarget = respNode.Node
			}
		}
		// Nil source for user-meta type
		if event.Type == tree.NodeChangeEvent_UPDATE_USER_META {
			eSource = nil
		}

		for wsId, workspace := range workspaces {
			nTarget, t1 := w.EventRouter.WorkspaceCanSeeNode(metaCtx, accessList, workspace, eTarget)
			nSource, t2 := w.EventRouter.WorkspaceCanSeeNode(metaCtx, nil, workspace, eSource) // Do not deep-check acl on source nodes (deleted!)
			// log.Logger(ctx).Info("Ws can see", zap.String("eType", event.Type.String()), zap.Bool("source", t2), event.Source.ZapPath(), zap.Bool("target", t1), event.Target.ZapPath())
			// Depending on node, broadcast now
			if t1 || t2 {
				eType := event.Type
				if nTarget != nil {
					nTarget.SetMeta("EventWorkspaceId", workspace.UUID)
					nTarget = nTarget.WithoutReservedMetas()
					log.Logger(ctx).Debug("Broadcasting event to this session for workspace", zap.Any("type", event.Type), zap.String("wsId", wsId), zap.Any("path", event.Target.Path))
				}
				if nSource != nil {
					nSource.SetMeta("EventWorkspaceId", workspace.UUID)
					nSource = nSource.WithoutReservedMetas()
				}
				// Eventually update event type if one node is out of scope
				if eType == tree.NodeChangeEvent_UPDATE_PATH {
					if nSource == nil {
						eType = tree.NodeChangeEvent_CREATE
					} else if nTarget == nil {
						eType = tree.NodeChangeEvent_DELETE
					}
				}

				s, _ := jsonMarshaler.MarshalToString(&tree.NodeChangeEvent{
					Type:   eType,
					Target: nTarget,
					Source: nSource,
				})
				data := []byte(s)

				session.Write(data)
				hasData = true
			}
		}

		return hasData
	})

}

// BroadcastTaskChangeEvent listens to tasks events and broadcast them to sessions with the adequate user.
func (w *WebsocketHandler) BroadcastTaskChangeEvent(ctx context.Context, event *jobs.TaskChangeEvent) error {

	if w.Websocket == nil {
		return nil
	}

	taskOwner := event.TaskUpdated.TriggerOwner
	marshaller := jsonpb.Marshaler{}
	message, _ := marshaller.MarshalToString(event)
	return w.Websocket.BroadcastFilter([]byte(message), func(session *melody.Session) bool {
		var isAdmin, o bool
		var v interface{}
		if v, o = session.Get(SessionProfileKey); o && v == common.PydioProfileAdmin {
			isAdmin = true
		}
		value, ok := session.Get(SessionUsernameKey)
		if !ok || value == nil {
			return false
		}
		isOwner := value.(string) == taskOwner || (taskOwner == common.PydioSystemUsername && isAdmin)
		if isOwner {
			log.Logger(ctx).Debug("Should Broadcast Task Event : ", zap.Any("task", event.TaskUpdated), zap.Any("job", event.Job))
		} else {
			log.Logger(ctx).Debug("Owner was " + taskOwner + " while session user was " + value.(string))
		}
		return isOwner
	})

}

// BroadcastIDMChangeEvent listens to ACL events and broadcast them to sessions if the Role, User, or Workspace is concerned
// This triggers a registry reload in the UX (and eventually a change of permissions)
func (w *WebsocketHandler) BroadcastIDMChangeEvent(ctx context.Context, event *idm.ChangeEvent) error {

	marshaller := jsonpb.Marshaler{}
	event.JsonType = "idm"
	message, _ := marshaller.MarshalToString(event)
	return w.Websocket.BroadcastFilter([]byte(message), func(session *melody.Session) bool {

		var checkRoleId string
		var checkUserId string
		var checkUserLogin string
		var checkWorkspaceId string
		if event.Acl != nil && event.Acl.RoleID != "" && !strings.HasPrefix(event.Acl.Action.Name, "parameter:") && !strings.HasPrefix(event.Acl.Action.Name, "action:") {
			checkRoleId = event.Acl.RoleID
		} else if event.Role != nil {
			checkRoleId = event.Role.Uuid
		} else if event.User != nil && event.User.Login != "" {
			checkUserLogin = event.User.Login
		} else if event.User != nil {
			checkUserId = event.User.Uuid
		} else if event.Workspace != nil {
			checkWorkspaceId = event.Workspace.UUID
		}

		if checkUserLogin != "" {
			if val, ok := session.Get(SessionUsernameKey); ok && val != nil {
				return checkUserLogin == val.(string)
			}
		}

		if checkUserId != "" {
			if val, ok := session.Get(SessionClaimsKey); ok && val != nil {
				c := val.(claim.Claims)
				return checkUserId == c.Subject
			}
		}

		if checkRoleId != "" {
			if value, ok := session.Get(SessionRolesKey); ok && value != nil {
				roles := value.([]*idm.Role)
				for _, r := range roles {
					if r.Uuid == checkRoleId {
						return true
					}
				}
			}
		}

		if checkWorkspaceId != "" {
			if value, ok := session.Get(SessionWorkspacesKey); ok && value != nil {
				if _, has := value.(map[string]*idm.Workspace)[checkWorkspaceId]; has {
					return true
				}
			}
		}

		return false
	})

}

// BroadcastActivityEvent listens to activities and broadcast them to sessions with the adequate user.
func (w *WebsocketHandler) BroadcastActivityEvent(ctx context.Context, event *activity.PostActivityEvent) error {

	// Only handle "users inbox" events for now
	if event.BoxName != "inbox" && event.OwnerType != activity.OwnerType_USER {
		return nil
	}
	marshaller := jsonpb.Marshaler{}
	event.JsonType = "activity"
	if event.Activity.Object != nil {
		event.Activity.Object.Name = path.Base(event.Activity.Object.Name)
	}
	if event.Activity.Origin != nil {
		event.Activity.Origin.Name = path.Base(event.Activity.Origin.Name)
	}
	if event.Activity.Target != nil {
		event.Activity.Target.Name = path.Base(event.Activity.Target.Name)
	}
	message, _ := marshaller.MarshalToString(event)
	return w.Websocket.BroadcastFilter([]byte(message), func(session *melody.Session) bool {
		if val, ok := session.Get(SessionUsernameKey); ok && val != nil {
			return event.OwnerId == val.(string) && event.Activity.Actor.Id != val.(string)
		}
		return false
	})

}

// MatchPolicies creates an memory-based policy stack checker to check if action is allowed or denied.
// It uses a DenyByDefault strategy
func (w *WebsocketHandler) MatchPolicies(policies []*service.ResourcePolicy, subjects []string, action service.ResourcePolicyAction) bool {

	warden := &ladon.Ladon{Manager: memory.NewMemoryManager()}
	for i, pol := range policies {
		id := fmt.Sprintf("%v", pol.Id)
		if pol.Id == 0 {
			id = fmt.Sprintf("%d", i)
		}
		// We could add also conditions here
		ladonPol := &ladon.DefaultPolicy{
			ID:        id,
			Resources: []string{"resource"},
			Actions:   []string{pol.Action.String()},
			Effect:    pol.Effect.String(),
			Subjects:  []string{pol.Subject},
		}
		warden.Manager.Create(ladonPol)
	}
	// check that at least one of the subject is allowed
	var allow bool
	for _, subject := range subjects {
		request := &ladon.Request{
			Resource: "resource",
			Subject:  subject,
			Action:   action.String(),
		}
		if err := warden.IsAllowed(request); err != nil && err == ladon.ErrRequestForcefullyDenied {
			return false
		} else if err == nil {
			allow = true
		} // Else "default deny" => continue checking
	}

	return allow
}<|MERGE_RESOLUTION|>--- conflicted
+++ resolved
@@ -22,10 +22,7 @@
 
 import (
 	"context"
-<<<<<<< HEAD
-=======
 	"fmt"
->>>>>>> 9b3c4ddc
 	"path"
 	"strings"
 	"sync"
