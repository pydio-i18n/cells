/*
 * Copyright (c) 2018. Abstrium SAS <team (at) pydio.com>
 * This file is part of Pydio Cells.
 *
 * Pydio Cells is free software: you can redistribute it and/or modify
 * it under the terms of the GNU Affero General Public License as published by
 * the Free Software Foundation, either version 3 of the License, or
 * (at your option) any later version.
 *
 * Pydio Cells is distributed in the hope that it will be useful,
 * but WITHOUT ANY WARRANTY; without even the implied warranty of
 * MERCHANTABILITY or FITNESS FOR A PARTICULAR PURPOSE.  See the
 * GNU Affero General Public License for more details.
 *
 * You should have received a copy of the GNU Affero General Public License
 * along with Pydio Cells.  If not, see <http://www.gnu.org/licenses/>.
 *
 * The latest code can be found at <https://pydio.com>.
 */

// Package proxy loads a Caddy service to provide a unique access to all services and serve the Javascript frontend.
package proxy

import (
	"bytes"
	"context"
	"errors"
	"fmt"
	"io"
	"os"
	"os/user"
	"path/filepath"
	"strings"

	caddyutils "github.com/mholt/caddy"
	"github.com/mholt/caddy/caddytls"
	"github.com/micro/go-micro/broker"
	"github.com/micro/go-micro/server"
	_ "github.com/micro/go-plugins/client/grpc"
	_ "github.com/micro/go-plugins/server/grpc"
	"github.com/pborman/uuid"
	"go.uber.org/zap"

	"github.com/pydio/cells/common"
	"github.com/pydio/cells/common/caddy"
	"github.com/pydio/cells/common/config"
	"github.com/pydio/cells/common/log"
	"github.com/pydio/cells/common/plugins"
	"github.com/pydio/cells/common/service"
	errorUtils "github.com/pydio/cells/common/utils/error"
)

var (
	caddyfile = `
{{range .Sites}}
{{$ExternalHost := .ExternalHost}}
{{$Maintenance := .Maintenance}}
{{$MaintenanceConditions := .MaintenanceConditions}}
{{$SiteWebRoot := .WebRoot}}
{{range .Binds}}{{.}} {{end}}{
	{{if $Maintenance}}
	redir { 
		{{range $MaintenanceConditions}}
		{{.}}
		{{end}}
		if {path} not /maintenance.html
		/maintenance.html
	}
	{{end}}

	proxy /a  {{$.MicroService | urls}} {
		without /a
		header_upstream Host {{if $ExternalHost}}{{$ExternalHost}}{{else}}{host}{{end}}
		header_upstream X-Real-IP {remote}
		header_upstream X-Forwarded-Proto {scheme}
	}
	proxy /oidc {{$.OAuthService | urls}} {
		insecure_skip_verify
		header_upstream Host {{if $ExternalHost}}{{$ExternalHost}}{{else}}{host}{{end}}
		header_upstream X-Real-IP {remote}
		header_upstream X-Forwarded-Proto {scheme}
	}
<<<<<<< HEAD
	proxy /io   {{$.Gateway | urls}} {
=======
	proxy /io   {{$.GatewayService | serviceAddress}} {
>>>>>>> f15c18c7
		header_upstream Host {{if $ExternalHost}}{{$ExternalHost}}{{else}}{host}{{end}}
		header_upstream X-Real-IP {remote}
		header_upstream X-Forwarded-Proto {scheme}
		header_downstream Content-Security-Policy "script-src 'none'"
		header_downstream X-Content-Security-Policy "sandbox"
	}
<<<<<<< HEAD
	proxy /data {{$.Gateway | urls}} {
=======
	proxy /data {{$.GatewayService | serviceAddress}} {
>>>>>>> f15c18c7
		header_upstream Host {{if $ExternalHost}}{{$ExternalHost}}{{else}}{host}{{end}}
		header_upstream X-Real-IP {remote}
		header_upstream X-Forwarded-Proto {scheme}
		header_downstream Content-Security-Policy "script-src 'none'"
		header_downstream X-Content-Security-Policy "sandbox"
	}
	proxy /ws   {{$.WebSocketService | urls}} {
		websocket
		without /ws
	}
	proxy /dav {{$.WebDAVService | urls}} {
		header_upstream Host {{if $ExternalHost}}{{$ExternalHost}}{{else}}{host}{{end}}
		header_upstream X-Real-IP {remote}
		header_upstream X-Forwarded-Proto {scheme}
		header_downstream Content-Security-Policy "script-src 'none'"
		header_downstream X-Content-Security-Policy "sandbox"
	}
	
	proxy /plug/ {{$.FrontendService | urls}} {
		header_upstream Host {{if $ExternalHost}}{{$ExternalHost}}{{else}}{host}{{end}}
		header_upstream X-Real-IP {remote}
		header_upstream X-Forwarded-Proto {scheme}
		header_downstream Cache-Control "public, max-age=31536000"
	}
	proxy /public/ {{$.FrontendService | urls}} {
		header_upstream Host {{if $ExternalHost}}{{$ExternalHost}}{{else}}{host}{{end}}
		header_upstream X-Real-IP {remote}
		header_upstream X-Forwarded-Proto {scheme}
	}
	proxy /public/plug/ {{$.FrontendService | urls}} {
		without /public
		header_upstream Host {{if $ExternalHost}}{{$ExternalHost}}{{else}}{host}{{end}}
		header_upstream X-Real-IP {remote}
		header_upstream X-Forwarded-Proto {scheme}
		header_downstream Cache-Control "public, max-age=31536000"
	}
	proxy /user/reset-password/ {{$.FrontendService | urls}} {
		header_upstream Host {{if $ExternalHost}}{{$ExternalHost}}{{else}}{host}{{end}}
		header_upstream X-Real-IP {remote}
		header_upstream X-Forwarded-Proto {scheme}
	}
	
	proxy /robots.txt {{$.FrontendService | urls}} {
		header_upstream Host {{if $ExternalHost}}{{$ExternalHost}}{{else}}{host}{{end}}
		header_upstream X-Real-IP {remote}
		header_upstream X-Forwarded-Proto {scheme}
	}
	
	proxy /login {{urls $.FrontendService "/gui"}} {
		without /login
		header_upstream Host {{if $ExternalHost}}{{$ExternalHost}}{{else}}{host}{{end}}
		header_upstream X-Real-IP {remote}
		header_upstream X-Forwarded-Proto {scheme}
	}
{{if .HasTLS}}
	proxy /grpc https://{{$.GrpcService | urls}} {
		without /grpc
		insecure_skip_verify
	}
	
	rewrite {
		if {>Content-type} has "application/grpc"
		to /grpc/{path}
	}
{{end}}

	redir 302 {
		{{if .HasTLS}}if {>Content-type} not_has "application/grpc"{{end}}
		if {path} is /
		/ /login
	}
	
	{{range $.PluginTemplates}}
	{{call .}}
	{{end}}
	
	rewrite {
		if {path} not_starts_with "/a/"
		if {path} not_starts_with "/oidc/"
		if {path} not_starts_with "/io"
		if {path} not_starts_with "/data"
		if {path} not_starts_with "/ws/"
		if {path} not_starts_with "/plug/"
		if {path} not_starts_with "/dav"
		{{range $.PluginPathes}}
		if {path} not_starts_with "{{.}}"
		{{end}}
		if {path} not_starts_with "/public/"
		if {path} not_starts_with "/user/reset-password"
		if {path} not_starts_with "/robots.txt"
		to {path} {path}/ /login
	}

	root {{if $SiteWebRoot}}{{$SiteWebRoot}}{{else}}{{$.WebRoot}}{{end}}

	{{if .TLS}}tls {{.TLS}}{{end}}
	{{if .TLSCert}}tls "{{.TLSCert}}" "{{.TLSKey}}"{{end}}
	errors "{{$.Logs}}/caddy_errors.log"
}

{{if .SSLRedirect}}
{{range $k,$v := .Redirects}}
{{$k}} {
	redir {{$v}}
}
{{end}}
{{end}}

{{end}}
	`

	caddyconf = struct {
		// Sites definition
		Sites []caddy.SiteConf
		// Services names
		MicroService     string
		OAuthService     string
		GatewayService   string
		WebSocketService string
		FrontendService  string
		WebDAVService    string
		GrpcService      string
		// Custom webroot - Generally pointing to a non-existing folder
		WebRoot string
		// Dedicated log file for caddy errors to ease debugging
		Logs string
		// Additional modifiers used for templating
		PluginTemplates []caddy.TemplateFunc
		PluginPathes    []string
	}{
		MicroService:     common.SERVICE_MICRO_API,
		OAuthService:     common.SERVICE_WEB_NAMESPACE_ + common.SERVICE_OAUTH,
		GatewayService:   common.SERVICE_GATEWAY_DATA,
		WebSocketService: common.SERVICE_GATEWAY_NAMESPACE_ + common.SERVICE_WEBSOCKET,
		FrontendService:  common.SERVICE_WEB_NAMESPACE_ + common.SERVICE_FRONT_STATICS,
		WebDAVService:    common.SERVICE_GATEWAY_DAV,
		GrpcService:      common.SERVICE_GATEWAY_GRPC,
	}
)

func init() {
	plugins.Register(func(ctx context.Context) {
		service.NewService(
			service.Name(common.SERVICE_GATEWAY_PROXY),
			service.Context(ctx),
			service.Tag(common.SERVICE_TAG_GATEWAY),
			service.Description("Main HTTP proxy for exposing a unique address to the world"),
			service.WithGeneric(func(opts ...server.Option) server.Server {
				srv := &gatewayProxyServer{context.TODO()}

				return service.NewGenericServer(srv, opts...)
			}),
			service.AfterStart(func(s service.Service) error {

				needsRestart := func(sName string) bool {
					return strings.HasPrefix(sName, common.SERVICE_GATEWAY_NAMESPACE_) || strings.HasPrefix(sName, common.SERVICE_WEB_NAMESPACE_)
				}

				// Adding subscriber
				if _, err := broker.Subscribe(common.TOPIC_SERVICE_STARTED, func(p broker.Publication) error {
					sName := string(p.Message().Body)
					if needsRestart(sName) {
						log.Logger(s.Options().Context).Debug("Received Start Message - Will Restart Caddy - ", zap.Any("serviceName", sName))

						return caddy.Restart()
					}
					return nil
				}); err != nil {
					return err
				}
				if _, err := broker.Subscribe(common.TOPIC_SERVICE_STOPPED, func(p broker.Publication) error {
					sName := string(p.Message().Body)
					if needsRestart(sName) {
						log.Logger(s.Options().Context).Debug("Received Stop Message - Will Restart Caddy - ", zap.Any("stopEvent", sName))
						return caddy.Restart()
					}
					return nil
				}); err != nil {
					return err
				}

				// Watching plugins
				for _, cPath := range caddy.GetConfigPaths() {
					if w, err := config.Watch(cPath...); err != nil {
						return err
					} else {
						go func() {
							defer w.Stop()
							for {
								_, err := w.Next()
								if err != nil {
									break
								}
								caddy.Restart()
							}
						}()
					}
				}

				return nil
			}),
		)
	})
}

type gatewayProxyServer struct {
	ctx context.Context
}

func (g *gatewayProxyServer) Start() error {
	ctx := g.ctx

	if sites, er := config.LoadSites(); er == nil {
		// TODO : THIS COULD BE SET A SITE LEVEL INSIDE CADDY CONFIGS
		useLE := false
		for _, s := range sites {
			if s.HasTLS() && s.GetLetsEncrypt() != nil {
				le := s.GetLetsEncrypt()
				if le.AcceptEULA {
					caddytls.Agreed = true
				}
				if le.StagingCA {
					caddytls.DefaultCAUrl = caddy.DefaultCaStagingUrl
				}
				useLE = true
				break
			}
		}
		if useLE {
			// Pre-check to insure path for automated generation of certificate is writable
			caddyWDir := caddyutils.AssetsPath()
			if err := insurePathIsWritable(ctx, caddyWDir); err != nil {
				log.Logger(ctx).Error("*******************************************************************")
				log.Logger(ctx).Error("   ERROR: ")
				log.Logger(ctx).Error("   You have chosen Let's Encrypt automatic management of TLS certificate,")
				log.Logger(ctx).Error("   but it seems that you do not have sufficient permissions on Caddy's working directory: ")
				log.Logger(ctx).Error("   " + caddyWDir)
				log.Logger(ctx).Error("   (WRITE permission is required for the user that runs the App)")
				log.Logger(ctx).Error("          ")
				if u, er := user.Current(); er == nil {
					log.Logger(ctx).Error("          Currently running as'" + u.Username + "'")
					log.Logger(ctx).Error("          ")
				}
				log.Logger(ctx).Error("*******************************************************************")

				return err
			}
		}
	}

	caddy.Enable(caddyfile, play)

	caddyconf.PluginTemplates = caddy.GetTemplates()
	caddyconf.PluginPathes = caddy.GetPathes()

	err := caddy.Start()
	if err != nil {
		if isErr, port := errorUtils.IsErrorPortPermissionDenied(err); isErr {
			log.Logger(ctx).Error("*******************************************************************")
			log.Logger(ctx).Error(fmt.Sprintf("   ERROR: Cannot bind to port %d.   ", port))
			log.Logger(ctx).Error("   You should probably run the following command ")
			log.Logger(ctx).Error("   otherwise the main internal proxy cannot start")
			log.Logger(ctx).Error("   and your application will be unreachable.")
			log.Logger(ctx).Error("   $ sudo setcap 'cap_net_bind_service=+ep' <path to your binary>")
			log.Logger(ctx).Error("*******************************************************************")
		}

		for {
			if err == nil || !errorUtils.IsErrorPortBusy(err) {
				break
			}
			//log.Logger(ctx).Error("port is busy - return retry error", zap.Error(err))
			return errors.New(errorUtils.ErrServiceStartNeedsRetry)
		}

		return err
	}

	return nil
}

func (g *gatewayProxyServer) Addresses() []net.Addr {
	var addresses []net.Addr
	for _, s := range caddy.GetInstance().Servers() {
		addresses = append(addresses, s.Addr())
	}
	return addresses
}

func (g *gatewayProxyServer) Stop() error {
	return caddy.GetInstance().Stop()
}

func play() (*bytes.Buffer, error) {
	LoadCaddyConf()

	template := caddy.Get().GetTemplate()

	buf := bytes.NewBuffer([]byte{})
	if err := template.Execute(buf, caddyconf); err != nil {
		return nil, err
	}
	if common.LogLevel == zap.DebugLevel {
		fmt.Println(string(buf.Bytes()))
	}

	return buf, nil
}

// LoadCaddyConf reads the pydio config and fills a CaddyTemplateConf object ready
// to be executed by template.
func LoadCaddyConf() error {

	caddyconf.Logs = config.ApplicationWorkingDir(config.ApplicationDirLogs)
	caddyconf.WebRoot = "/" + uuid.New()

	sites, er := config.LoadSites()
	if er != nil {
		return er
	}
	caddyconf.Sites, er = caddy.SitesToCaddyConfigs(sites)
	if er != nil {
		return er
	}

	return nil
}

func insurePathIsWritable(ctx context.Context, parDir string) error {

	// Try to create the default parent location.
	err := os.MkdirAll(parDir, 0700)
	if err != nil {
		return err
	}

	// Perform a touch like test to be OS independant
	fullPath := filepath.Join(parDir, "test-writable.txt")
	file, err := os.Create(fullPath)
	if err != nil {
		return err
	}
	defer func() {
		file.Close()
		os.Remove(fullPath)
	}()

	_, err = io.WriteString(file, "Testing Caddy Working Dir is Writable")
	if err != nil {
		return err
	}
	return nil
}<|MERGE_RESOLUTION|>--- conflicted
+++ resolved
@@ -27,6 +27,7 @@
 	"errors"
 	"fmt"
 	"io"
+	"net"
 	"os"
 	"os/user"
 	"path/filepath"
@@ -80,22 +81,14 @@
 		header_upstream X-Real-IP {remote}
 		header_upstream X-Forwarded-Proto {scheme}
 	}
-<<<<<<< HEAD
-	proxy /io   {{$.Gateway | urls}} {
-=======
-	proxy /io   {{$.GatewayService | serviceAddress}} {
->>>>>>> f15c18c7
+	proxy /io   {{$.GatewayService | urls}} {
 		header_upstream Host {{if $ExternalHost}}{{$ExternalHost}}{{else}}{host}{{end}}
 		header_upstream X-Real-IP {remote}
 		header_upstream X-Forwarded-Proto {scheme}
 		header_downstream Content-Security-Policy "script-src 'none'"
 		header_downstream X-Content-Security-Policy "sandbox"
 	}
-<<<<<<< HEAD
-	proxy /data {{$.Gateway | urls}} {
-=======
-	proxy /data {{$.GatewayService | serviceAddress}} {
->>>>>>> f15c18c7
+	proxy /data {{$.GatewayService | urls}} {
 		header_upstream Host {{if $ExternalHost}}{{$ExternalHost}}{{else}}{host}{{end}}
 		header_upstream X-Real-IP {remote}
 		header_upstream X-Forwarded-Proto {scheme}
